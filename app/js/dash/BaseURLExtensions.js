/*
 * The copyright in this software is being made available under the BSD License, included below. This software may be subject to other third party and contributor rights, including patent rights, and no such rights are granted under this license.
 * 
 * Copyright (c) 2013, Digital Primates
 * All rights reserved.
 * 
 * Redistribution and use in source and binary forms, with or without modification, are permitted provided that the following conditions are met:
 * •  Redistributions of source code must retain the above copyright notice, this list of conditions and the following disclaimer.
 * •  Redistributions in binary form must reproduce the above copyright notice, this list of conditions and the following disclaimer in the documentation and/or other materials provided with the distribution.
 * •  Neither the name of the Digital Primates nor the names of its contributors may be used to endorse or promote products derived from this software without specific prior written permission.
 * 
 * THIS SOFTWARE IS PROVIDED BY THE COPYRIGHT HOLDERS AND CONTRIBUTORS “AS IS” AND ANY EXPRESS OR IMPLIED WARRANTIES, INCLUDING, BUT NOT LIMITED TO, THE IMPLIED WARRANTIES OF MERCHANTABILITY AND FITNESS FOR A PARTICULAR PURPOSE ARE DISCLAIMED. IN NO EVENT SHALL THE COPYRIGHT HOLDER OR CONTRIBUTORS BE LIABLE FOR ANY DIRECT, INDIRECT, INCIDENTAL, SPECIAL, EXEMPLARY, OR CONSEQUENTIAL DAMAGES (INCLUDING, BUT NOT LIMITED TO, PROCUREMENT OF SUBSTITUTE GOODS OR SERVICES; LOSS OF USE, DATA, OR PROFITS; OR BUSINESS INTERRUPTION) HOWEVER CAUSED AND ON ANY THEORY OF LIABILITY, WHETHER IN CONTRACT, STRICT LIABILITY, OR TORT (INCLUDING NEGLIGENCE OR OTHERWISE) ARISING IN ANY WAY OUT OF THE USE OF THIS SOFTWARE, EVEN IF ADVISED OF THE POSSIBILITY OF SUCH DAMAGE.
 */
Dash.dependencies.BaseURLExtensions = function () {
    "use strict";

        // From YouTube player.  Reformatted for JSLint.
    var parseSIDX = function (ab, ab_first_byte_offset) {
            var d = new DataView(ab),
                sidx = {},
                pos = 0,
                offset,
                time,
                sidxEnd,
                i,
                ref_type,
                ref_size,
                ref_dur,
                type,
                size,
                charCode;

            while (type !== "sidx" && pos < d.byteLength) {
                size = d.getUint32(pos); // subtract 8 for including the size and type
                pos += 4;

                type = "";
                for (i = 0; i < 4; i += 1) {
                    charCode = d.getInt8(pos);
                    type += String.fromCharCode(charCode);
                    pos += 1;
                }

                if (type !== "moof" && type !== "traf" && type !== "sidx") {
                    pos += size - 8;
                } else if (type === "sidx") {
                    // reset the position to the beginning of the box...
                    // if we do not reset the position, the evaluation
                    // of sidxEnd to ab.byteLength will fail.
                    pos -= 8;
                }
            }

            sidxEnd = d.getUint32(pos, false) + pos;
            if (sidxEnd > ab.byteLength) {
                throw "sidx terminates after array buffer";
            }

            sidx.version = d.getUint8(pos + 8);
            pos += 12;

            // skipped reference_ID(32)
            sidx.timescale = d.getUint32(pos + 4, false);
            pos += 8;

            if (sidx.version === 0) {
                sidx.earliest_presentation_time = d.getUint32(pos, false);
                sidx.first_offset = d.getUint32(pos + 4, false);
                pos += 8;
            } else {
                // TODO(strobe): Overflow checks
                sidx.earliest_presentation_time = utils.Math.to64BitNumber(d.getUint32(pos + 4, false), d.getUint32(pos, false));
                //first_offset = utils.Math.to64BitNumber(d.getUint32(pos + 8, false), d.getUint32(pos + 12, false));
                sidx.first_offset = (d.getUint32(pos + 8, false) << 32) + d.getUint32(pos + 12, false);
                pos += 16;
            }

            sidx.first_offset += sidxEnd + (ab_first_byte_offset || 0);

            // skipped reserved(16)
            sidx.reference_count = d.getUint16(pos + 2, false);
            pos += 4;

            sidx.references = [];
            offset = sidx.first_offset;
            time = sidx.earliest_presentation_time;

            for (i = 0; i < sidx.reference_count; i += 1) {
                ref_size = d.getUint32(pos, false);
                ref_type = (ref_size >>> 31);
                ref_size = ref_size & 0x7fffffff;
                ref_dur = d.getUint32(pos + 4, false);
                pos += 12;
                sidx.references.push({
                    'size': ref_size,
                    'type': ref_type,
                    'offset': offset,
                    'duration': ref_dur,
                    'time': time,
                    'timescale': sidx.timescale
                });
                offset += ref_size;
                time += ref_dur;
            }

            if (pos !== sidxEnd) {
                throw "Error: final pos " + pos + " differs from SIDX end " + sidxEnd;
            }

            return sidx;
        },

        parseSegments = function (data, media, offset) {
            var parsed,
                ref,
                segments,
                segment,
                i,
                len,
                start,
                end;

            parsed = parseSIDX.call(this, data, offset);
            ref = parsed.references;
            segments = [];

            for (i = 0, len = ref.length; i < len; i += 1) {
                segment = new Dash.vo.Segment();
                segment.duration = ref[i].duration;
                segment.media = media;
                segment.startTime = ref[i].time;
                segment.timescale = ref[i].timescale;

                start = ref[i].offset;
                end = ref[i].offset + ref[i].size - 1;
                segment.mediaRange = start + "-" + end;

                segments.push(segment);
            }

            this.debug.log("Parsed SIDX box: " + segments.length + " segments.");
            return Q.when(segments);
        },

        findInit = function (data, info) {
            var deferred = Q.defer(),
                start,
                end,
                d = new DataView(data),
                pos = 0,
                type = "",
                size = 0,
                bytesAvailable,
                i,
                c,
                request,
                loaded = false,
                irange,
                self = this;

            self.debug.log("Searching for initialization.");

            while (type !== "moov" && pos < d.byteLength) {
                size = d.getUint32(pos); // subtract 8 for including the size and type
                pos += 4;

                type = "";
                for (i = 0; i < 4; i += 1) {
                    c = d.getInt8(pos);
                    type += String.fromCharCode(c);
                    pos += 1;
                }

                if (type !== "moov") {
                    pos += size - 8;
                }
            }

            bytesAvailable = d.byteLength - pos;

            if (type !== "moov") {
                // Case 1
                // We didn't download enough bytes to find the moov.
                // TODO : Load more bytes.
                //        Be sure to detect EOF.
                //        Throw error is no moov is found in the entire file.
                //        Protection from loading the entire file?
                self.debug.log("Loading more bytes to find initialization.");
                info.range.start = 0;
                info.range.end = info.bytesLoaded + info.bytesToLoad;

                request = new XMLHttpRequest();

                request.onloadend = function () {
                    if (!loaded) {
                        deferred.reject("Error loading initialization.");
                    }
                };

                request.onload = function () {
                    loaded = true;
                    info.bytesLoaded = info.range.end;
                    findInit.call(self, request.response).then(
                        function (segments) {
                            deferred.resolve(segments);
                        }
                    );
                };

                request.onerror = function () {
                    deferred.reject("Error loading initialization.");
                };

                request.open("GET", info.url);
                request.responseType = "arraybuffer";
                request.setRequestHeader("Range", "bytes=" + info.range.start + "-" + info.range.end);
                request.send(null);
            } else {
                // Case 2
                // We have the entire range, so continue.
                start = pos - 8;
                end = start + size - 1;
                irange = start + "-" + end;

                self.debug.log("Found the initialization.  Range: " + irange);
                deferred.resolve(irange);
            }

            return deferred.promise;
        },

        loadInit = function (media) {
            var deferred = Q.defer(),
                request = new XMLHttpRequest(),
                loaded = false,
                self = this,
                info = {
                    url: media,
                    range: {},
                    searching: false,
                    bytesLoaded: 0,
                    bytesToLoad: 1500,
                    request: request
                };

            self.debug.log("Start searching for initialization.");
            info.range.start = 0;
            info.range.end = info.bytesToLoad;

            request.onloadend = function () {
                if (!loaded) {
                    deferred.reject("Error finding initialization.");
                }
            };

            request.onload = function () {
                loaded = true;
                info.bytesLoaded = info.range.end;
                findInit.call(self, request.response, info).then(
                    function (range) {
                        deferred.resolve(range);
                    }
                );
            };

            request.onerror = function () {
                deferred.reject("Error finding initialization.");
            };

            request.open("GET", info.url);
            request.responseType = "arraybuffer";
            request.setRequestHeader("Range", "bytes=" + info.range.start + "-" + info.range.end);
            request.send(null);
            self.debug.log("Perform init search: " + info.url);

            return deferred.promise;
        },

        findSIDX = function (data, info) {
            var deferred = Q.defer(),
                d = new DataView(data),
                request = new XMLHttpRequest(),
                pos = 0,
                type = "",
                size = 0,
                bytesAvailable,
                sidxBytes,
                i,
                c,
                loaded = false,
                parsed,
                ref,
                loadMultiSidx = false,
                self = this;

            self.debug.log("Searching for SIDX box.");
            self.debug.log(info.bytesLoaded + " bytes loaded.");

            while (type !== "sidx" && pos < d.byteLength) {
                size = d.getUint32(pos); // subtract 8 for including the size and type
                pos += 4;

                type = "";
                for (i = 0; i < 4; i += 1) {
                    c = d.getInt8(pos);
                    type += String.fromCharCode(c);
                    pos += 1;
                }

                if (type !== "sidx") {
                    pos += size - 8;
                }
            }

            bytesAvailable = d.byteLength - pos;

            if (type !== "sidx") {
                // Case 1
                // We didn't download enough bytes to find the sidx.
                // TODO : Load more bytes.
                //        Be sure to detect EOF.
                //        Throw error is no sidx is found in the entire file.
                //        Protection from loading the entire file?
                throw ("Could not find SIDX box!");
            } else if (bytesAvailable < (size - 8)) {
                // Case 2
                // We don't have the entire box.
                // Increase the number of bytes to read and load again.
                self.debug.log("Found SIDX but we don't have all of it.");

                info.range.start = 0;
                info.range.end = info.bytesLoaded + (size - bytesAvailable);

                request.onloadend = function () {
                    if (!loaded) {
                        deferred.reject("Error loading sidx.");
                    }
                };

                request.onload = function () {
                    loaded = true;
                    info.bytesLoaded = info.range.end;
                    findSIDX.call(self, request.response, info).then(
                        function (segments) {
                            deferred.resolve(segments);
                        }
                    );
                };

                request.onerror = function () {
                    deferred.reject("Error loading sidx.");
                };

                request.open("GET", info.url);
                request.responseType = "arraybuffer";
                request.setRequestHeader("Range", "bytes=" + info.range.start + "-" + info.range.end);
                request.send(null);
            } else {
                // Case 3
                // We have the entire box, so parse it and continue.
                info.range.start = pos - 8;
                info.range.end = info.range.start + size;

                self.debug.log("Found the SIDX box.  Start: " + info.range.start + " | End: " + info.range.end);
<<<<<<< HEAD
                sidxBytes = data.slice(info.range.start, info.range.end);
=======
//                sidxBytes = data.slice(info.range.start, info.range.end);
                sidxBytes = new ArrayBuffer(info.range.end - info.range.start);
                sidxOut = new Uint8Array(sidxBytes);
                sidxSlice = new Uint8Array(data, info.range.start, info.range.end - info.range.start);
                sidxOut.set(sidxSlice);
>>>>>>> fb08265a

                parsed = this.parseSIDX.call(this, sidxBytes, info.range.start);

                // We need to check to see if we are loading multiple sidx.
                // For now just check the first reference and assume they are all the same.
                // TODO : Can the referenceTypes be mixed?
                // TODO : Load them all now, or do it as needed?

                ref = parsed.references;
                if (ref !== null && ref !== undefined && ref.length > 0) {
                    loadMultiSidx = (ref[0].type === 1);
                }

                if (loadMultiSidx) {
                    self.debug.log("Initiate multiple SIDX load.");

                    var j, len, ss, se, r, funcs = [], segs;

                    for (j = 0, len = ref.length; j < len; j += 1) {
                        ss = ref[j].offset;
                        se = ref[j].offset + ref[j].size - 1;
                        r = ss + "-" + se;

                        funcs.push(this.loadSegments.call(self, info.url, r));
                    }

                    Q.all(funcs).then(
                        function (results) {
                            segs = [];
                            for (j = 0, len = results.length; j < len; j += 1) {
                                segs = segs.concat(results[j]);
                            }
                            deferred.resolve(segs);
                        }
                    );

                } else {
                    self.debug.log("Parsing segments from SIDX.");
                    parseSegments.call(self, sidxBytes, info.url, info.range.start).then(
                        function (segments) {
                            deferred.resolve(segments);
                        }
                    );
                }
            }

            return deferred.promise;
        },

        loadSegments = function (media, theRange) {
            var deferred = Q.defer(),
                request = new XMLHttpRequest(),
                parts,
                loaded = false,
                self = this,
                info = {
                    url: media,
                    range: {},
                    searching: false,
                    bytesLoaded: 0,
                    bytesToLoad: 1500,
                    request: request
                };

            // We might not know exactly where the sidx box is.
            // Load the first n bytes (say 1500) and look for it.
            if (theRange === null) {
                self.debug.log("No known range for SIDX request.");
                info.searching = true;
                info.range.start = 0;
                info.range.end = info.bytesToLoad;
            } else {
                parts = theRange.split("-");
                info.range.start = parseFloat(parts[0]);
                info.range.end = parseFloat(parts[1]);
            }

            request.onloadend = function () {
                if (!loaded) {
                    deferred.reject("Error loading sidx.");
                }
            };

            request.onload = function () {
                loaded = true;

                // If we didn't know where the SIDX box was, we have to look for it.
                // Iterate over the data checking out the boxes to find it.
                if (info.searching) {
                    info.bytesLoaded = info.range.end;
                    findSIDX.call(self, request.response, info).then(
                        function (segments) {
                            deferred.resolve(segments);
                        }
                    );
                } else {
                    parseSegments.call(self, request.response, info.url, info.range.start).then(
                        function (segments) {
                            deferred.resolve(segments);
                        }
                    );
                }
            };

            request.onerror = function () {
                deferred.reject("Error loading sidx.");
            };

            request.open("GET", info.url);
            request.responseType = "arraybuffer";
            request.setRequestHeader("Range", "bytes=" + info.range.start + "-" + info.range.end);
            request.send(null);
            self.debug.log("Perform SIDX load: " + info.url);

            return deferred.promise;
        };

    return {
        debug: undefined,

        loadSegments: loadSegments,
        loadInitialization: loadInit,
        parseSegments: parseSegments,
        parseSIDX: parseSIDX,
        findSIDX: findSIDX
    };
};

Dash.dependencies.BaseURLExtensions.prototype = {
    constructor: Dash.dependencies.BaseURLExtensions
};<|MERGE_RESOLUTION|>--- conflicted
+++ resolved
@@ -285,6 +285,8 @@
                 size = 0,
                 bytesAvailable,
                 sidxBytes,
+                sidxSlice,
+                sidxOut,
                 i,
                 c,
                 loaded = false,
@@ -362,15 +364,11 @@
                 info.range.end = info.range.start + size;
 
                 self.debug.log("Found the SIDX box.  Start: " + info.range.start + " | End: " + info.range.end);
-<<<<<<< HEAD
-                sidxBytes = data.slice(info.range.start, info.range.end);
-=======
 //                sidxBytes = data.slice(info.range.start, info.range.end);
                 sidxBytes = new ArrayBuffer(info.range.end - info.range.start);
                 sidxOut = new Uint8Array(sidxBytes);
                 sidxSlice = new Uint8Array(data, info.range.start, info.range.end - info.range.start);
                 sidxOut.set(sidxSlice);
->>>>>>> fb08265a
 
                 parsed = this.parseSIDX.call(this, sidxBytes, info.range.start);
 
