/*
 * The copyright in this software is being made available under the BSD License, included below. This software may be subject to other third party and contributor rights, including patent rights, and no such rights are granted under this license.
 *
 * Copyright (c) 2013, Digital Primates
 * All rights reserved.
 *
 * Redistribution and use in source and binary forms, with or without modification, are permitted provided that the following conditions are met:
 * •  Redistributions of source code must retain the above copyright notice, this list of conditions and the following disclaimer.
 * •  Redistributions in binary form must reproduce the above copyright notice, this list of conditions and the following disclaimer in the documentation and/or other materials provided with the distribution.
 * •  Neither the name of the Digital Primates nor the names of its contributors may be used to endorse or promote products derived from this software without specific prior written permission.
 *
 * THIS SOFTWARE IS PROVIDED BY THE COPYRIGHT HOLDERS AND CONTRIBUTORS “AS IS” AND ANY EXPRESS OR IMPLIED WARRANTIES, INCLUDING, BUT NOT LIMITED TO, THE IMPLIED WARRANTIES OF MERCHANTABILITY AND FITNESS FOR A PARTICULAR PURPOSE ARE DISCLAIMED. IN NO EVENT SHALL THE COPYRIGHT HOLDER OR CONTRIBUTORS BE LIABLE FOR ANY DIRECT, INDIRECT, INCIDENTAL, SPECIAL, EXEMPLARY, OR CONSEQUENTIAL DAMAGES (INCLUDING, BUT NOT LIMITED TO, PROCUREMENT OF SUBSTITUTE GOODS OR SERVICES; LOSS OF USE, DATA, OR PROFITS; OR BUSINESS INTERRUPTION) HOWEVER CAUSED AND ON ANY THEORY OF LIABILITY, WHETHER IN CONTRACT, STRICT LIABILITY, OR TORT (INCLUDING NEGLIGENCE OR OTHERWISE) ARISING IN ANY WAY OUT OF THE USE OF THIS SOFTWARE, EVEN IF ADVISED OF THE POSSIBILITY OF SUCH DAMAGE.
 */
MediaPlayer.dependencies.Stream = function () {
    "use strict";

    var manifest,
        mediaSource,
        videoCodec = null,
        audioCodec = null,
        contentProtection = null,
        videoController = null,
        videoTrackIndex = -1,
        audioController = null,
        audioTrackIndex = -1,
        autoPlay = true,
        initialized = false,
        load,
        errored = false,
        kid = null,
        initData = [],

        loadedListener,
        playListener,
        pauseListener,
        errorListener,
        seekingListener,
        seekedListener,
        timeupdateListener,
        duration,
        periodIndex = -1,

        needKeyListener,
        keyMessageListener,
        keyAddedListener,
        keyErrorListener,

        play = function () {
            this.debug.log("Attempting play...");

            if (!initialized) {
                return;
            }

            this.debug.log("Do play.");
            this.videoModel.play();
        },

        pause = function () {
            this.debug.log("Do pause.");
            this.videoModel.pause();
        },

        seek = function (time) {
            this.debug.log("Attempting seek...");

            if (!initialized) {
                return;
            }

            this.debug.log("Do seek: " + time);

            this.system.notify("setCurrentTime");
            this.videoModel.setCurrentTime(time);

            if (videoController) {
                videoController.seek(time);
            }
            if (audioController) {
                audioController.seek(time);
            }
        },

        // Encrypted Media Extensions

        onMediaSourceNeedsKey = function (event) {
            var self = this,
                type;

            type = (event.type !== "msneedkey") ? event.type : videoCodec;
            initData.push({type: type, initData: event.initData});

            this.debug.log("DRM: Key required for - " + type);
            //this.debug.log("DRM: Generating key request...");
            //this.protectionModel.generateKeyRequest(DEFAULT_KEY_TYPE, event.initData);
            if (!!contentProtection && !!videoCodec && !kid) {
<<<<<<< HEAD
                try {
=======
                try
                {
>>>>>>> 2e0d4707
                    kid = self.protectionController.selectKeySystem(videoCodec, contentProtection);
                }
                catch (error) {
                    pause.call(self);
                    self.debug.log(error);
                    self.errHandler.mediaKeySystemSelectionError(error);
                }
            }

            if (!!kid) {
                self.protectionController.ensureKeySession(kid, type, event.initData);
            }
        },

        onMediaSourceKeyMessage = function (event) {
            var self = this,
                session = null,
                bytes = null,
                msg = null,
                laURL = null;

            this.debug.log("DRM: Got a key message...");

            session = event.target;
            bytes = new Uint16Array(event.message.buffer);
            msg = String.fromCharCode.apply(null, bytes);
            laURL = event.destinationURL;

            self.protectionController.updateFromMessage(kid, session, msg, laURL).fail(
                function (error) {
                    pause.call(self);
                    self.debug.log(error);
                    self.errHandler.mediaKeyMessageError(error);
            });

            //if (event.keySystem !== DEFAULT_KEY_TYPE) {
            //    this.debug.log("DRM: Key type not supported!");
            //}
            // else {
                // todo : request license?
                //requestLicense(e.message, e.sessionId, this);
            // }
        },

        onMediaSourceKeyAdded = function () {
            this.debug.log("DRM: Key added.");
        },

        onMediaSourceKeyError = function () {
            var session = event.target,
                msg;
            msg = 'DRM: MediaKeyError - sessionId: ' + session.sessionId + ' errorCode: ' + session.error.code + ' systemErrorCode: ' + session.error.systemCode + ' [';
            switch (session.error.code) {
                case 1:
                    msg += "MEDIA_KEYERR_UNKNOWN - An unspecified error occurred. This value is used for errors that don't match any of the other codes.";
                    break;
                case 2:
                    msg += "MEDIA_KEYERR_CLIENT - The Key System could not be installed or updated.";
                    break;
                case 3:
                    msg += "MEDIA_KEYERR_SERVICE - The message passed into update indicated an error from the license service.";
                    break;
                case 4:
                    msg += "MEDIA_KEYERR_OUTPUT - There is no available output device with the required characteristics for the content protection system.";
                    break;
                case 5:
                    msg += "MEDIA_KEYERR_HARDWARECHANGE - A hardware configuration change caused a content protection error.";
                    break;
                case 6:
                    msg += "MEDIA_KEYERR_DOMAIN - An error occurred in a multi-device domain licensing configuration. The most common error is a failure to join the domain.";
                    break;
            }
            msg += "]";
            //pause.call(this);
            this.debug.log(msg);
            this.errHandler.mediaKeySessionError(msg);
        },

        // Media Source

        setUpMediaSource = function () {
            var deferred = Q.defer(),
                self = this,

                onMediaSourceClose = function (e) {
                    onError.call(self, e);
                },

                onMediaSourceOpen = function (e) {
                    self.debug.log("MediaSource is open!");
                    self.debug.log(e);

                    mediaSource.removeEventListener("sourceopen", onMediaSourceOpen);
                    mediaSource.removeEventListener("webkitsourceopen", onMediaSourceOpen);

                    deferred.resolve(mediaSource);
                };

            self.debug.log("MediaSource should be closed. (" + mediaSource.readyState + ")");

            mediaSource.addEventListener("sourceclose", onMediaSourceClose, false);
            mediaSource.addEventListener("webkitsourceclose", onMediaSourceClose, false);

            mediaSource.addEventListener("sourceopen", onMediaSourceOpen, false);
            mediaSource.addEventListener("webkitsourceopen", onMediaSourceOpen, false);

            self.mediaSourceExt.attachMediaSource(mediaSource, self.videoModel);

            self.debug.log("MediaSource attached to video.  Waiting on open...");

            return deferred.promise;
            //return Q.when(mediaSource);
        },

        clearMetrics = function () {
            if (!!videoController) {
                videoController.clearMetrics();
            }
            if (!!audioController) {
                audioController.clearMetrics();
            }
        },

        tearDownMediaSource = function () {
            var self = this,
                videoBuffer,
                audioBuffer;

            if (!!videoController) {
                videoController.stop();
            }
            if (!!audioController) {
                audioController.stop();
            }

            clearMetrics.call(this);

            if (!errored) {
                if (!!videoController) {
                    videoBuffer = videoController.getBuffer();
                    self.sourceBufferExt.abort(videoBuffer);
                    self.sourceBufferExt.removeSourceBuffer(mediaSource, videoBuffer);
                }

                if (!!audioController) {
                    audioBuffer = audioController.getBuffer();
                    self.sourceBufferExt.abort(audioBuffer);
                    self.sourceBufferExt.removeSourceBuffer(mediaSource, audioBuffer);
                }
            }

            videoController = null;
            audioController = null;

            videoCodec = null;
            audioCodec = null;

            self.protectionController.teardownKeySystem(kid);
            kid = null;
            initData = [];
            contentProtection = null;

            self.videoModel.setSource(null);
        },

        checkIfInitialized = function (videoReady, audioReady, deferred) {
            if (videoReady && audioReady) {
                if (videoController === null && audioController === null) {
                    var msg = "No streams to play.";
                    alert(msg);
                    this.debug.log(msg);
                    deferred.reject(msg);
                } else {
                    this.debug.log("MediaSource initialized!");
                    deferred.resolve(true);
                }
            }
        },

        initializeMediaSource = function () {
            this.debug.log("Getting MediaSource ready...");

            var initialize = Q.defer(),
                videoReady = false,
                audioReady = false,
                minBufferTime,
                self = this,
                manifest = self.manifestModel.getValue(),
                isLive = self.videoModel.getIsLive();

            // Figure out some bits about the stream before building anything.
            self.debug.log("Gathering information for buffers. (1)");
            self.manifestExt.getDuration(manifest, isLive).then(
                function (/*duration*/) {

                    self.debug.log("Gathering information for buffers. (2)");
                    self.bufferExt.decideBufferLength(manifest.minBufferTime).then(
                        function (time) {
                            self.debug.log("Gathering information for buffers. (3)");
                            self.debug.log("Buffer time: " + time);
                            minBufferTime = time;
                            return self.manifestExt.getVideoData(manifest, periodIndex);
                        }
                    ).then(
                        function (videoData) {
                            if (videoData !== null) {
                                self.debug.log("Create video buffer.");
                                self.manifestExt.getDataIndex(videoData, manifest, periodIndex).then(
                                    function (index) {
                                        videoTrackIndex = index;
                                        self.debug.log("Save video track: " + videoTrackIndex);
                                    }
                                );

                                self.manifestExt.getCodec(videoData).then(
                                    function (codec) {
                                        self.debug.log("Video codec: " + codec);
                                        videoCodec = codec;

                                        return self.manifestExt.getContentProtectionData(videoData).then(
                                            function (contentProtectionData) {
                                                var deferred = Q.defer();

                                                self.debug.log("Video contentProtection");

                                                contentProtection = contentProtectionData;

                                                //kid = self.protectionController.selectKeySystem(videoCodec, contentProtection);
                                                //self.protectionController.ensureKeySession(kid, videoCodec, null);

                                                if (!self.capabilities.supportsCodec(self.videoModel.getElement(), codec)) {
                                                    self.debug.log("Codec (" + codec + ") is not supported.");
                                                    alert("Codec (" + codec + ") is not supported.");
                                                    deferred = Q.when(null);
                                                } else {
                                                    deferred = self.sourceBufferExt.createSourceBuffer(mediaSource, codec);
                                                }

                                                return deferred;
                                            }
                                        );
                                    }
                                ).then(
                                    function (buffer) {
                                        if (buffer === null) {
                                            self.debug.log("No buffer was created, skipping video stream.");
                                        } else {
                                            // TODO : How to tell index handler live/duration?
                                            // TODO : Pass to controller and then pass to each method on handler?

                                            videoController = self.system.getObject("bufferController");
                                            videoController.initialize("video", periodIndex, videoData, buffer, minBufferTime, self.videoModel);
                                            self.debug.log("Video is ready!");
                                        }

                                        videoReady = true;
                                        checkIfInitialized.call(self, videoReady, audioReady, initialize);
                                    },
                                    function (/*error*/) {
                                        alert("Error creating source buffer.");
                                        videoReady = true;
                                        checkIfInitialized.call(self, videoReady, audioReady, initialize);
                                    }
                                );
                            } else {
                                self.debug.log("No video data.");
                                videoReady = true;
                                checkIfInitialized.call(self, videoReady, audioReady, initialize);
                            }

                            return self.manifestExt.getAudioDatas(manifest, periodIndex);
                        }
                    ).then(
                        function (audioDatas) {
                            if (audioDatas !== null && audioDatas.length > 0) {
                                self.debug.log("Have audio streams: " + audioDatas.length);
                                self.manifestExt.getPrimaryAudioData(manifest, periodIndex).then(
                                    function (primaryAudioData) {
                                        self.manifestExt.getDataIndex(primaryAudioData, manifest, periodIndex).then(
                                            function (index) {
                                                audioTrackIndex = index;
                                                self.debug.log("Save audio track: " + audioTrackIndex);
                                            }
                                        );

                                        self.manifestExt.getCodec(primaryAudioData).then(
                                            function (codec) {
                                                var deferred;
                                                self.debug.log("Audio codec: " + codec);
                                                audioCodec = codec;
                                                if (!self.capabilities.supportsCodec(self.videoModel.getElement(), codec)) {
                                                    self.debug.log("Codec (" + codec + ") is not supported.");
                                                    alert("Codec (" + codec + ") is not supported.");
                                                    deferred = Q.when(null);
                                                } else {
                                                    deferred = self.sourceBufferExt.createSourceBuffer(mediaSource, codec);
                                                }
                                                return deferred;
                                            }
                                        ).then(
                                            function (buffer) {
                                                if (buffer === null) {
                                                    self.debug.log("No buffer was created, skipping audio stream.");
                                                } else {
                                                    // TODO : How to tell index handler live/duration?
                                                    // TODO : Pass to controller and then pass to each method on handler?
                                                    audioController = self.system.getObject("bufferController");
                                                    audioController.initialize("audio", periodIndex, primaryAudioData, buffer, minBufferTime, self.videoModel);
                                                    self.debug.log("Audio is ready!");
                                                }

                                                audioReady = true;
                                                checkIfInitialized.call(self, videoReady, audioReady, initialize);
                                            },
                                            function (/*error*/) {
                                                alert("Error creating source buffer.");
                                                audioReady = true;
                                                checkIfInitialized.call(self, videoReady, audioReady, initialize);
                                            }
                                        );
                                    }
                                );
                            } else {
                                self.debug.log("No audio streams.");
                                audioReady = true;
                                checkIfInitialized.call(self, videoReady, audioReady, initialize);
                            }
                        }
                    );
                }
            );

            return initialize.promise;
        },

        initializePlayback = function () {
            var self = this,
                initialize = Q.defer(),
                isLive = self.videoModel.getIsLive();

            self.debug.log("Getting ready for playback...");

            self.manifestExt.getDurationForPeriod(periodIndex, self.manifestModel.getValue(), isLive).then(
                function(periodDuration) {
                    duration = periodDuration;
                }
            );

            self.manifestExt.getDuration(self.manifestModel.getValue(), isLive).then(
                function (duration) {
                    self.debug.log("Setting duration: " + duration);
                    return self.mediaSourceExt.setDuration(mediaSource, duration);
                }
            ).then(
                function (/*value*/) {
                    self.debug.log("Duration successfully set.");
                    initialized = true;
                    initialize.resolve(true);
                }
            );

            return initialize.promise;
        },

        onLoad = function () {
            this.debug.log("Got loadmetadata event.");
            load.resolve(null);
        },

        onPlay = function () {
            this.debug.log("Got play event.");

            if (!initialized) {
                return;
            }

            this.debug.log("Starting playback.");

            if (videoController) {
                videoController.start();
            }
            if (audioController) {
                audioController.start();
            }
        },

        onPause = function () {
            this.debug.log("Got pause event.");

            if (videoController) {
                videoController.stop();
            }
            if (audioController) {
                audioController.stop();
            }
        },

        onError = function () {
            var error = this.videoModel.getElement().error,
                code = (error !== null && error !== undefined) ? error.code : -1,
                msg = "";

            if (code === -1) {
                // not an error!
                return;
            }

            switch (code) {
                case 1:
                    msg = "MEDIA_ERR_ABORTED";
                    break;
                case 2:
                    msg = "MEDIA_ERR_NETWORK";
                    break;
                case 3:
                    msg = "MEDIA_ERR_DECODE";
                    break;
                case 4:
                    msg = "MEDIA_ERR_SRC_NOT_SUPPORTED";
                    break;
                case 5:
                    msg = "MEDIA_ERR_ENCRYPTED";
                    break;
            }

            errored = true;

            this.debug.log("Video Element Error: " + msg);
            this.debug.log(this.videoModel.getElement().error);
            this.errHandler.mediaSourceError(msg);

            pause.call(this);
        },

        onSeeking = function () {
            this.debug.log("Got seeking event.");
            var time = this.videoModel.getCurrentTime();

            if (videoController) {
                videoController.seek(time);
            }
            if (audioController) {
                audioController.seek(time);
            }
        },

        onSeeked = function () {
            this.debug.log("Seek complete.");

            this.videoModel.listen("seeking", seekingListener);
            this.videoModel.unlisten("seeked", seekedListener);
        },

        onProgress = function () {
            //this.debug.log("Got timeupdate event.");
        },

        doLoad = function (manifestResult) {

            var self = this;

            self.debug.log("Stream start loading.");

            manifest = manifestResult;
            self.manifestModel.setValue(manifest);
            self.debug.log("Manifest has loaded.");
            self.debug.log(self.manifestModel.getValue());
            self.manifestUpdater.init();
            return self.mediaSourceExt.createMediaSource().then(
                function (mediaSourceResult) {
                    mediaSource = mediaSourceResult;
                    self.debug.log("MediaSource created.");
                    return setUpMediaSource.call(self);
                }
            ).then(
                function (/*result*/) {
                    self.debug.log("MediaSource set up.");
                    return initializeMediaSource.call(self);
                }
            ).then(
                function (/*result*/) {
                    self.debug.log("Start initializing playback.");
                    return initializePlayback.call(self);
                }
            ).then(
                function (/*done*/) {
                    self.debug.log("Playback initialized!");
                    play.call(self);
                    return load.promise;
                }
            ).then(
                function () {
                    self.debug.log("element loaded!");
                    // only first period stream must be played automatically during playback initialization
                    if (periodIndex > 0) {
						// required to stop unnecessary buffering
                        pause.call(self);
                        return;
                    }
                    initPlayback.call(self);

                }
            );
        },

        initPlayback = function() {
            var self = this,
                isLive = self.videoModel.getIsLive();

            if (isLive) {
                self.manifestExt.getLiveEdge(self.manifestModel.getValue(), periodIndex).then(
                    function (edge) {
                        self.debug.log("Got live content.  Starting playback at offset: " + edge);
                        seek.call(self, edge + self.getTimestampOffset() + self.getLiveOffset());
                    }
                );
            } else {
                self.manifestExt.getPresentationOffset(self.manifestModel.getValue(), periodIndex).then(
                    function (offset) {
                        self.debug.log("Got VOD content.  Starting playback at offset: " + offset);
                        seek.call(self, offset + self.getTimestampOffset() + self.getLiveOffset());
                    }
                );
            }

        },

        currentTimeChanged = function () {
            this.debug.log("Current time has changed, block programmatic seek.");

            this.videoModel.unlisten("seeking", seekingListener);
            this.videoModel.listen("seeked", seekedListener);
        },

        manifestHasUpdated = function () {
            var self = this,
                videoData,
                audioData,
                manifest = self.manifestModel.getValue();

            self.debug.log("Manifest updated... set new data on buffers.");

            if (videoController) {
                videoData = videoController.getData();

                if (videoData.hasOwnProperty("id")) {
                    self.manifestExt.getDataForId(videoData.id, manifest, periodIndex).then(
                        function (data) {
                            videoController.setData(data);
                        }
                    );
                } else {
                    self.manifestExt.getDataForIndex(videoTrackIndex, manifest, periodIndex).then(
                        function (data) {
                            videoController.setData(data);
                        }
                    );
                }
            }

            if (audioController) {
                audioData = audioController.getData();

                if (audioData.hasOwnProperty("id")) {
                    self.manifestExt.getDataForId(audioData.id, manifest, periodIndex).then(
                        function (data) {
                            audioController.setData(data);
                        }
                    );
                } else {
                    self.manifestExt.getDataForIndex(audioTrackIndex, manifest, periodIndex).then(
                        function (data) {
                            audioController.setData(data);
                        }
                    );
                }
            }
        };

    return {
        system: undefined,
        videoModel: undefined,
        manifestLoader: undefined,
        manifestUpdater: undefined,
        manifestModel: undefined,
        mediaSourceExt: undefined,
        sourceBufferExt: undefined,
        bufferExt: undefined,
        manifestExt: undefined,
        fragmentController: undefined,
        abrController: undefined,
        fragmentExt: undefined,
        protectionModel: undefined,
        protectionController: undefined,
        protectionExt: undefined,
        capabilities: undefined,
        debug: undefined,
        metricsExt: undefined,
        errHandler: undefined,

        setup: function () {
            this.system.mapHandler("manifestUpdated", undefined, manifestHasUpdated.bind(this));
            this.system.mapHandler("setCurrentTime", undefined, currentTimeChanged.bind(this));

            load = Q.defer();

            playListener = onPlay.bind(this);
            pauseListener = onPause.bind(this);
            errorListener = onError.bind(this);
            seekingListener = onSeeking.bind(this);
            seekedListener = onSeeked.bind(this);
            timeupdateListener = onProgress.bind(this);
            loadedListener = onLoad.bind(this);
        },

        load: function(manifest, periodIndexValue) {
            periodIndex = periodIndexValue;
            doLoad.call(this, manifest);
        },

        setVideoModel: function(value) {
            this.videoModel = value;
            this.videoModel.listen("play", playListener);
            this.videoModel.listen("pause", pauseListener);
            this.videoModel.listen("error", errorListener);
            this.videoModel.listen("seeking", seekingListener);
            this.videoModel.listen("timeupdate", timeupdateListener);
            this.videoModel.listen("loadedmetadata", loadedListener);
        },

        initProtection: function() {
            needKeyListener = onMediaSourceNeedsKey.bind(this);
            keyMessageListener = onMediaSourceKeyMessage.bind(this);
            keyAddedListener = onMediaSourceKeyAdded.bind(this);
            keyErrorListener = onMediaSourceKeyError.bind(this);

            this.protectionModel = this.system.getObject("protectionModel");
            this.protectionModel.init(this.getVideoModel());
            this.protectionController = this.system.getObject("protectionController");
            this.protectionController.init(this.videoModel, this.protectionModel);

            this.protectionModel.listenToNeedKey(needKeyListener);
            this.protectionModel.listenToKeyMessage(keyMessageListener);
            this.protectionModel.listenToKeyError(keyErrorListener);
            this.protectionModel.listenToKeyAdded(keyAddedListener);
        },

        getVideoModel: function() {
            return this.videoModel;
        },

        getManifestExt: function () {
            var self = this;
            return self.manifestExt;
        },

        setAutoPlay: function (value) {
            autoPlay = value;
        },

        getAutoPlay: function () {
            return autoPlay;
        },

        reset: function () {
            pause.call(this);
            tearDownMediaSource.call(this);
        },

        attacheToVideoElement: function() {
            var self = this;
            self.mediaSourceExt.attachMediaSource(mediaSource, self.videoModel);
        },

        getDuration: function () {
            return duration;
        },

        setPeriodIndex: function(value) {
            periodIndex = value;
        },

        getPeriodIndex: function() {
            return periodIndex;
        },

        getTimestampOffset: function() {
            return videoController ? videoController.getTimestampOffset() :
                (audioController ? audioController.getTimestampOffset() : 0);
        },

        getLiveOffset: function() {
            return videoController ? videoController.getLiveOffset() :
                (audioController ? audioController.getLiveOffset() : 0);
        },

        initPlayback: initPlayback,
        play: play,
        seek: seek,
        pause: pause
    };
};

MediaPlayer.dependencies.Stream.prototype = {
    constructor: MediaPlayer.dependencies.Stream
};<|MERGE_RESOLUTION|>--- conflicted
+++ resolved
@@ -1,14 +1,14 @@
 /*
  * The copyright in this software is being made available under the BSD License, included below. This software may be subject to other third party and contributor rights, including patent rights, and no such rights are granted under this license.
- *
+ * 
  * Copyright (c) 2013, Digital Primates
  * All rights reserved.
- *
+ * 
  * Redistribution and use in source and binary forms, with or without modification, are permitted provided that the following conditions are met:
  * •  Redistributions of source code must retain the above copyright notice, this list of conditions and the following disclaimer.
  * •  Redistributions in binary form must reproduce the above copyright notice, this list of conditions and the following disclaimer in the documentation and/or other materials provided with the distribution.
  * •  Neither the name of the Digital Primates nor the names of its contributors may be used to endorse or promote products derived from this software without specific prior written permission.
- *
+ * 
  * THIS SOFTWARE IS PROVIDED BY THE COPYRIGHT HOLDERS AND CONTRIBUTORS “AS IS” AND ANY EXPRESS OR IMPLIED WARRANTIES, INCLUDING, BUT NOT LIMITED TO, THE IMPLIED WARRANTIES OF MERCHANTABILITY AND FITNESS FOR A PARTICULAR PURPOSE ARE DISCLAIMED. IN NO EVENT SHALL THE COPYRIGHT HOLDER OR CONTRIBUTORS BE LIABLE FOR ANY DIRECT, INDIRECT, INCIDENTAL, SPECIAL, EXEMPLARY, OR CONSEQUENTIAL DAMAGES (INCLUDING, BUT NOT LIMITED TO, PROCUREMENT OF SUBSTITUTE GOODS OR SERVICES; LOSS OF USE, DATA, OR PROFITS; OR BUSINESS INTERRUPTION) HOWEVER CAUSED AND ON ANY THEORY OF LIABILITY, WHETHER IN CONTRACT, STRICT LIABILITY, OR TORT (INCLUDING NEGLIGENCE OR OTHERWISE) ARISING IN ANY WAY OUT OF THE USE OF THIS SOFTWARE, EVEN IF ADVISED OF THE POSSIBILITY OF SUCH DAMAGE.
  */
 MediaPlayer.dependencies.Stream = function () {
@@ -94,15 +94,12 @@
             //this.debug.log("DRM: Generating key request...");
             //this.protectionModel.generateKeyRequest(DEFAULT_KEY_TYPE, event.initData);
             if (!!contentProtection && !!videoCodec && !kid) {
-<<<<<<< HEAD
-                try {
-=======
                 try
                 {
->>>>>>> 2e0d4707
                     kid = self.protectionController.selectKeySystem(videoCodec, contentProtection);
                 }
-                catch (error) {
+                catch (error)
+                {
                     pause.call(self);
                     self.debug.log(error);
                     self.errHandler.mediaKeySystemSelectionError(error);
