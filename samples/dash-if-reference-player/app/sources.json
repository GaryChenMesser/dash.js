{
  "items": [
    {
      "name": "VOD (Static MPD)",
      "submenu": [
        {
          "url": "http://rdmedia.bbc.co.uk/dash/ondemand/testcard/1/client_manifest-events.mpd",
          "name": "SegmentTemplate/Number, live profile",
          "moreInfo": "http://rdmedia.bbc.co.uk/dash/ondemand/testcard/"
        },
        {
          "url": "https://dash.akamaized.net/dash264/TestCases/1a/sony/SNE_DASH_SD_CASE1A_REVISED.mpd",
          "name": "SegmentBase, ondemand profile"
        },
        {
          "url": "http://demo.unified-streaming.com/video/ateam/ateam.ism/ateam.mpd",
          "name": "SegmentTimeline/Time"
        },
        {
          "url": "https://dash.akamaized.net/dash264/TestCases/5a/1/manifest.mpd",
          "name": "Multiperiod"
        },
        {
          "url": "https://dash.akamaized.net/envivio/EnvivioDash3/manifest.mpd",
          "name": "SegmentTemplate, live profile - Envivio"
        },
        {
          "url": "https://dash.akamaized.net/akamai/test/caption_test/ElephantsDream/elephants_dream_480p_heaac5_1.mpd",
          "name": "External VTT subtitle file"
        },
        {
          "url": "https://dash.akamaized.net/akamai/bbb_30fps/bbb_30fps.mpd",
          "name": "SegmentTemplate/Number, live profile, 250kbps up to 15Mbps@4K."
        }
      ]
    },
    {
      "name": "LIVE (Dynamic MPD)",
      "submenu": [
        {
          "url": "https://vm2.dashif.org/livesim/testpic_2s/Manifest.mpd",
          "name": "SegmentTemplate without manifest updates (livesim)"
        },
        {
          "url": "https://vm2.dashif.org/livesim/mup_30/testpic_2s/Manifest.mpd",
          "name": "SegmentTemplate with manifest updates every 30s (livesim)"
        },
        {
          "url": "https://vm2.dashif.org/livesim-dev/segtimeline_1/testpic_2s/Manifest.mpd",
          "name": "SegmentTimeline (livesim-dev)"
        },
        {
          "url": "https://vm2.dashif.org/livesim-dev/periods_60/continuous_1/testpic_2s/Manifest.mpd",
          "name": "Multiperiod SegmentTemplate. New period every minute (livesim)"
        },
        {
            "url": "http://irtdashreference-i.akamaihd.net/dash/live/901161/bfs/manifestARD.mpd",
            "name": "IRT reference with EBU-TT-D subtitles"
        },
        {
            "url": "http://irtdashreference-i.akamaihd.net/dash/live/901161/keepixo1/manifestBR2.mpd",
            "name": "IRT CMAF reference with subtitles"
        },
        {
          "url": " https://vm2.dashif.org/livesim-dev/ato_10/testpic_2s/Manifest.mpd",
          "name": "10 seconds availabilityTimeOffset (livesim)"
        },
        {
          "url": "https://vm2.dashif.org/livesim-dev/ato_inf/testpic_2s/Manifest.mpd",
          "name": "Infinite offset - all segments available at availability start (livesim)"
        },
        {
          "url": "http://24x7dash-i.akamaihd.net/dash/live/900080/dash-demo/dash.mpd",
          "name": "Akamai 24x7 reference stream - segmentTemplate"
        }
      ]
    },
    {
      "name": "Subtitles and Captions",
      "submenu": [
        {
          "name": "TTML Segmented Subtitles VoD",
          "url": "https://vm2.dashif.org/dash/vod/testpic_2s/multi_subs.mpd"
        },
        {
          "name": "TTML Segmented Subtitles Live (livesim)",
          "url": "https://vm2.dashif.org/livesim/testpic_2s/multi_subs.mpd"
        },
        {
          "name": "TTML Sideloaded XML Subtitles",
          "url": "https://vm2.dashif.org/dash/vod/testpic_2s/xml_subs.mpd"
        },
        {
          "name": "Embedded CEA-608 Closed Captions",
          "url": "https://vm2.dashif.org/dash/vod/testpic_2s/cea608.mpd"
        },
        {
          "name": "Embedded CEA-608 Closed Captions (livesim)",
          "url": "https://vm2.dashif.org/livesim/testpic_2s/cea608.mpd"
        },
        {
          "name": "Embedded CEA-608 Closed Captions and TTML segments VoD",
          "url": "https://vm2.dashif.org/dash/vod/testpic_2s/cea608_and_segs.mpd"
        },
        {
          "name": "Embedded CEA-608 Closed Captions and TTML segments Live (livesim)",
          "url": "https://vm2.dashif.org/livesim/testpic_2s/cea608_and_segs.mpd"
        },
        {
          "name": "TTML Segmented 'snaking' subtitles (with random text) (Ondemand)",
          "url": "http://rdmedia.bbc.co.uk/dash/ondemand/elephants_dream/1/client_manifest-snake.mpd",
          "moreInfo": "http://rdmedia.bbc.co.uk/dash/ondemand/elephants_dream/"
        },
        {
          "url": "https://vm2.dashif.org/dash/vod/testpic_2s/imsc1_img.mpd",
          "name": "IMSC1 (CMAF) Image Subtitles",
          "moreInfo": "https://vm2.dashif.org/dash/vod/testpic_2s/imsc1_img_subs_info.html"
        },
        {
          "name": "TTML Image Subtitles embedded (VoD)",
          "url": "https://vm2.dashif.org/dash/vod/testpic_2s/img_subs.mpd",
          "moreInfo": "https://vm2.dashif.org/dash/vod/testpic_2s/img_subs_info.html"
        }
      ]
    },
    {
      "name": "Audio-only",
      "submenu": [
        {
          "name": "48k AAC-LC Stereo Beeps (Live)",
          "url": "https://vm2.dashif.org/livesim/testpic_2s/audio.mpd"
        },
        {
          "name": "48k AAC-LC Stereo Beeps (Ondemand)",
          "url": "https://vm2.dashif.org/dash/vod/testpic_2s/audio.mpd"
        },
        {
          "name": "128k AAC-LC Stereo 1kHz Tone (Ondemand)",
          "url": "http://rdmedia.bbc.co.uk/dash/ondemand/testcard/1/client_manifest-audio-1kHz.mpd",
          "moreInfo": "http://rdmedia.bbc.co.uk/dash/ondemand/testcard/"
        },
        {
          "name": "128k/320k AAC-LC Stereo/5.1 'Testcard' (Ondemand)",
          "url": "http://rdmedia.bbc.co.uk/dash/ondemand/testcard/1/client_manifest-audio.mpd",
          "moreInfo": "http://rdmedia.bbc.co.uk/dash/ondemand/testcard/"
        }
      ]
    },
    {
<<<<<<< HEAD
      "name": "CableLabs Test Content",
      "submenu": [
        {
          "name": "CableLabs Cenc Widevine",
          "url": "http://html5.cablelabs.com:8100/cenc/wv/dash.mpd",
          "protData": {
            "com.widevine.alpha": {
              "serverURL": "https://html5.cablelabs.com:8025"
            }
          }
        },
        {
          "name": "CableLabs Cenc Widevine/ClearKey",
          "url": "http://html5.cablelabs.com:8100/cenc/wvck/dash.mpd",
          "protData": {
            "com.widevine.alpha": {
              "serverURL": "https://html5.cablelabs.com:8025"
            },
            "org.w3.clearkey": {
              "clearkeys": {
                "H3JbV93QV3mPNBKQON2UtQ": "ClKhDPHMtCouEx1vLGsJsA"
              }
            }
          }
        },
        {
          "name": "CableLabs Cenc Widevine/ClearKey (InitData in MPD)",
          "url": "http://html5.cablelabs.com:8100/cenc/wvck/dash_initdata.mpd",
          "protData": {
            "com.widevine.alpha": {
              "serverURL": "https://html5.cablelabs.com:8025"
            },
            "org.w3.clearkey": {
              "clearkeys": {
                "H3JbV93QV3mPNBKQON2UtQ": "ClKhDPHMtCouEx1vLGsJsA"
              }
            }
          }
        },
        {
          "name": "CableLabs Cenc PlayReady",
          "url": "http://html5.cablelabs.com:8100/cenc/pr/dash.mpd"
        },
        {
          "name": "CableLabs Cenc PlayReady (InitData in MPD)",
          "url": "http://html5.cablelabs.com:8100/cenc/pr/dash_initdata.mpd"
        },
        {
          "name": "CableLabs Cenc PR/WV",
          "url": "http://html5.cablelabs.com:8100/cenc/prwv/dash.mpd",
          "protData": {
            "com.widevine.alpha": {
              "drmtoday": true,
              "serverURL": "https://lic.staging.drmtoday.com/license-proxy-widevine/cenc/",
              "httpRequestHeaders": {
                "dt-custom-data": "eyJ1c2VySWQiOiIxMjM0NSIsInNlc3Npb25JZCI6ImV3b2dJQ0p3Y205bWFXeGxJaUE2SUhzS0lDQWdJQ0p3ZFhKamFHRnpaU0lnT2lCN0lIMEtJQ0I5TEFvZ0lDSnZkWFJ3ZFhSUWNtOTBaV04wYVc5dUlpQTZJSHNLSUNBZ0lDSmthV2RwZEdGc0lpQTZJR1poYkhObExBb2dJQ0FnSW1GdVlXeHZaM1ZsSWlBNklHWmhiSE5sTEFvZ0lDQWdJbVZ1Wm05eVkyVWlJRG9nWm1Gc2MyVUtJQ0I5TEFvZ0lDSnpkRzl5WlV4cFkyVnVjMlVpSURvZ1ptRnNjMlVLZlFvSyIsIm1lcmNoYW50IjoiY2FibGVsYWJzIn0K"
              }
            },
            "com.microsoft.playready": {
              "drmtoday": true,
              "serverURL": "https://lic.staging.drmtoday.com/license-proxy-headerauth/drmtoday/RightsManager.asmx",
              "httpRequestHeaders": {
                "http-header-CustomData": "eyJ1c2VySWQiOiIxMjM0NSIsInNlc3Npb25JZCI6ImV3b2dJQ0p3Y205bWFXeGxJaUE2SUhzS0lDQWdJQ0p3ZFhKamFHRnpaU0lnT2lCN0lIMEtJQ0I5TEFvZ0lDSnZkWFJ3ZFhSUWNtOTBaV04wYVc5dUlpQTZJSHNLSUNBZ0lDSmthV2RwZEdGc0lpQTZJR1poYkhObExBb2dJQ0FnSW1GdVlXeHZaM1ZsSWlBNklHWmhiSE5sTEFvZ0lDQWdJbVZ1Wm05eVkyVWlJRG9nWm1Gc2MyVUtJQ0I5TEFvZ0lDSnpkRzl5WlV4cFkyVnVjMlVpSURvZ1ptRnNjMlVLZlFvSyIsIm1lcmNoYW50IjoiY2FibGVsYWJzIn0K"
              }
            }
          }
        },
        {
          "name": "CableLabs Cenc PR/WV (InitData in MPD)",
          "url": "http://html5.cablelabs.com:8100/cenc/prwv/dash_init.mpd",
          "protData": {
            "com.widevine.alpha": {
              "drmtoday": true,
              "serverURL": "https://lic.staging.drmtoday.com/license-proxy-widevine/cenc/",
              "httpRequestHeaders": {
                "dt-custom-data": "eyJ1c2VySWQiOiIxMjM0NSIsInNlc3Npb25JZCI6ImV3b2dJQ0p3Y205bWFXeGxJaUE2SUhzS0lDQWdJQ0p3ZFhKamFHRnpaU0lnT2lCN0lIMEtJQ0I5TEFvZ0lDSnZkWFJ3ZFhSUWNtOTBaV04wYVc5dUlpQTZJSHNLSUNBZ0lDSmthV2RwZEdGc0lpQTZJR1poYkhObExBb2dJQ0FnSW1GdVlXeHZaM1ZsSWlBNklHWmhiSE5sTEFvZ0lDQWdJbVZ1Wm05eVkyVWlJRG9nWm1Gc2MyVUtJQ0I5TEFvZ0lDSnpkRzl5WlV4cFkyVnVjMlVpSURvZ1ptRnNjMlVLZlFvSyIsIm1lcmNoYW50IjoiY2FibGVsYWJzIn0K"
              }
            },
            "com.microsoft.playready": {
              "drmtoday": true,
              "serverURL": "https://lic.staging.drmtoday.com/license-proxy-headerauth/drmtoday/RightsManager.asmx",
              "httpRequestHeaders": {
                "http-header-CustomData": "eyJ1c2VySWQiOiIxMjM0NSIsInNlc3Npb25JZCI6ImV3b2dJQ0p3Y205bWFXeGxJaUE2SUhzS0lDQWdJQ0p3ZFhKamFHRnpaU0lnT2lCN0lIMEtJQ0I5TEFvZ0lDSnZkWFJ3ZFhSUWNtOTBaV04wYVc5dUlpQTZJSHNLSUNBZ0lDSmthV2RwZEdGc0lpQTZJR1poYkhObExBb2dJQ0FnSW1GdVlXeHZaM1ZsSWlBNklHWmhiSE5sTEFvZ0lDQWdJbVZ1Wm05eVkyVWlJRG9nWm1Gc2MyVUtJQ0I5TEFvZ0lDSnpkRzl5WlV4cFkyVnVjMlVpSURvZ1ptRnNjMlVLZlFvSyIsIm1lcmNoYW50IjoiY2FibGVsYWJzIn0K"
              }
            }
          }
        },
        {
          "name": "CableLabs Cenc PR/WV (2-Period, 2-Key)",
          "url": "http://html5.cablelabs.com:8100/cenc/prwv_mp/dash.mpd",
          "protData": {
            "com.widevine.alpha": {
              "drmtoday": true,
              "serverURL": "https://lic.staging.drmtoday.com/license-proxy-widevine/cenc/",
              "httpRequestHeaders": {
                "dt-custom-data": "eyJ1c2VySWQiOiIxMjM0NSIsInNlc3Npb25JZCI6ImV3b2dJQ0p3Y205bWFXeGxJaUE2SUhzS0lDQWdJQ0p3ZFhKamFHRnpaU0lnT2lCN0lIMEtJQ0I5TEFvZ0lDSnZkWFJ3ZFhSUWNtOTBaV04wYVc5dUlpQTZJSHNLSUNBZ0lDSmthV2RwZEdGc0lpQTZJR1poYkhObExBb2dJQ0FnSW1GdVlXeHZaM1ZsSWlBNklHWmhiSE5sTEFvZ0lDQWdJbVZ1Wm05eVkyVWlJRG9nWm1Gc2MyVUtJQ0I5TEFvZ0lDSnpkRzl5WlV4cFkyVnVjMlVpSURvZ1ptRnNjMlVLZlFvSyIsIm1lcmNoYW50IjoiY2FibGVsYWJzIn0K"
              }
            },
            "com.microsoft.playready": {
              "drmtoday": true,
              "serverURL": "https://lic.staging.drmtoday.com/license-proxy-headerauth/drmtoday/RightsManager.asmx",
              "httpRequestHeaders": {
                "http-header-CustomData": "eyJ1c2VySWQiOiIxMjM0NSIsInNlc3Npb25JZCI6ImV3b2dJQ0p3Y205bWFXeGxJaUE2SUhzS0lDQWdJQ0p3ZFhKamFHRnpaU0lnT2lCN0lIMEtJQ0I5TEFvZ0lDSnZkWFJ3ZFhSUWNtOTBaV04wYVc5dUlpQTZJSHNLSUNBZ0lDSmthV2RwZEdGc0lpQTZJR1poYkhObExBb2dJQ0FnSW1GdVlXeHZaM1ZsSWlBNklHWmhiSE5sTEFvZ0lDQWdJbVZ1Wm05eVkyVWlJRG9nWm1Gc2MyVUtJQ0I5TEFvZ0lDSnpkRzl5WlV4cFkyVnVjMlVpSURvZ1ptRnNjMlVLZlFvSyIsIm1lcmNoYW50IjoiY2FibGVsYWJzIn0K"
              }
            }
          }
        }
      ]
    },
    {
      "name": "Axinom Test Content (modern)",
=======
      "name": "Axinom Test Content (v7.0, modern)",
>>>>>>> e98181b7
      "submenu": [
        {
          "name": "1080p with PlayReady and Widevine DRM, single key",
          "url": "https://media.axprod.net/TestVectors/v7-MultiDRM-SingleKey/Manifest_1080p.mpd",
          "protData": {
            "com.widevine.alpha": {
              "serverURL": "https://drm-widevine-licensing.axtest.net/AcquireLicense",
              "httpRequestHeaders": {
                "X-AxDRM-Message": "eyJhbGciOiJIUzI1NiIsInR5cCI6IkpXVCJ9.eyJ2ZXJzaW9uIjoxLCJjb21fa2V5X2lkIjoiYjMzNjRlYjUtNTFmNi00YWUzLThjOTgtMzNjZWQ1ZTMxYzc4IiwibWVzc2FnZSI6eyJ0eXBlIjoiZW50aXRsZW1lbnRfbWVzc2FnZSIsImtleXMiOlt7ImlkIjoiOWViNDA1MGQtZTQ0Yi00ODAyLTkzMmUtMjdkNzUwODNlMjY2IiwiZW5jcnlwdGVkX2tleSI6ImxLM09qSExZVzI0Y3Iya3RSNzRmbnc9PSJ9XX19.4lWwW46k-oWcah8oN18LPj5OLS5ZU-_AQv7fe0JhNjA"
              }
            },
            "com.microsoft.playready": {
              "serverURL": "https://drm-playready-licensing.axtest.net/AcquireLicense",
              "httpRequestHeaders": {
                "X-AxDRM-Message": "eyJhbGciOiJIUzI1NiIsInR5cCI6IkpXVCJ9.eyJ2ZXJzaW9uIjoxLCJjb21fa2V5X2lkIjoiYjMzNjRlYjUtNTFmNi00YWUzLThjOTgtMzNjZWQ1ZTMxYzc4IiwibWVzc2FnZSI6eyJ0eXBlIjoiZW50aXRsZW1lbnRfbWVzc2FnZSIsImtleXMiOlt7ImlkIjoiOWViNDA1MGQtZTQ0Yi00ODAyLTkzMmUtMjdkNzUwODNlMjY2IiwiZW5jcnlwdGVkX2tleSI6ImxLM09qSExZVzI0Y3Iya3RSNzRmbnc9PSJ9XX19.4lWwW46k-oWcah8oN18LPj5OLS5ZU-_AQv7fe0JhNjA"
              }
            }
          },
          "moreInfo": "https://github.com/Axinom/dash-test-vectors"
        },
        {
          "name": "1080p with PlayReady and Widevine DRM, multiple keys",
          "url": "https://media.axprod.net/TestVectors/v7-MultiDRM-MultiKey/Manifest_1080p.mpd",
          "protData": {
            "com.widevine.alpha": {
              "serverURL": "https://drm-widevine-licensing.axtest.net/AcquireLicense",
              "httpRequestHeaders": {
                "X-AxDRM-Message": "eyJhbGciOiJIUzI1NiIsInR5cCI6IkpXVCJ9.eyJ2ZXJzaW9uIjoxLCJjb21fa2V5X2lkIjoiYjMzNjRlYjUtNTFmNi00YWUzLThjOTgtMzNjZWQ1ZTMxYzc4IiwibWVzc2FnZSI6eyJ0eXBlIjoiZW50aXRsZW1lbnRfbWVzc2FnZSIsImtleXMiOlt7ImlkIjoiODAzOTliZjUtOGEyMS00MDE0LTgwNTMtZTI3ZTc0OGU5OGMwIiwiZW5jcnlwdGVkX2tleSI6ImxpTkpxVmFZa05oK01LY3hKRms3SWc9PSJ9LHsiaWQiOiI5MDk1M2UwOS02Y2IyLTQ5YTMtYTI2MC03YTVmZWZlYWQ0OTkiLCJlbmNyeXB0ZWRfa2V5Ijoia1l0SEh2cnJmQ01lVmRKNkxrYmtuZz09In0seyJpZCI6IjBlNGRhOTJiLWQwZTgtNGE2Ni04YzNmLWMyNWE5N2ViNjUzMiIsImVuY3J5cHRlZF9rZXkiOiI3dzdOWkhITE1nSjRtUUtFSzVMVE1RPT0ifSx7ImlkIjoiNTg1ZjIzM2YtMzA3Mi00NmYxLTlmYTQtNmRjMjJjNjZhMDE0IiwiZW5jcnlwdGVkX2tleSI6IkFjNFVVbVl0Qko1blBROU4xNXJjM2c9PSJ9LHsiaWQiOiI0MjIyYmQ3OC1iYzQ1LTQxYmYtYjYzZS02ZjgxNGRjMzkxZGYiLCJlbmNyeXB0ZWRfa2V5IjoiTzZGTzBmcVNXb3BwN2JqYy9ENGxNQT09In1dfX0.uF6YlKAREOmbniAeYiH070HSJhV0YS7zSKjlCtiDR5Y"
              }
            },
            "com.microsoft.playready": {
              "serverURL": "https://drm-playready-licensing.axtest.net/AcquireLicense",
              "httpRequestHeaders": {
                "X-AxDRM-Message": "eyJhbGciOiJIUzI1NiIsInR5cCI6IkpXVCJ9.eyJ2ZXJzaW9uIjoxLCJjb21fa2V5X2lkIjoiYjMzNjRlYjUtNTFmNi00YWUzLThjOTgtMzNjZWQ1ZTMxYzc4IiwibWVzc2FnZSI6eyJ0eXBlIjoiZW50aXRsZW1lbnRfbWVzc2FnZSIsImtleXMiOlt7ImlkIjoiODAzOTliZjUtOGEyMS00MDE0LTgwNTMtZTI3ZTc0OGU5OGMwIiwiZW5jcnlwdGVkX2tleSI6ImxpTkpxVmFZa05oK01LY3hKRms3SWc9PSJ9LHsiaWQiOiI5MDk1M2UwOS02Y2IyLTQ5YTMtYTI2MC03YTVmZWZlYWQ0OTkiLCJlbmNyeXB0ZWRfa2V5Ijoia1l0SEh2cnJmQ01lVmRKNkxrYmtuZz09In0seyJpZCI6IjBlNGRhOTJiLWQwZTgtNGE2Ni04YzNmLWMyNWE5N2ViNjUzMiIsImVuY3J5cHRlZF9rZXkiOiI3dzdOWkhITE1nSjRtUUtFSzVMVE1RPT0ifSx7ImlkIjoiNTg1ZjIzM2YtMzA3Mi00NmYxLTlmYTQtNmRjMjJjNjZhMDE0IiwiZW5jcnlwdGVkX2tleSI6IkFjNFVVbVl0Qko1blBROU4xNXJjM2c9PSJ9LHsiaWQiOiI0MjIyYmQ3OC1iYzQ1LTQxYmYtYjYzZS02ZjgxNGRjMzkxZGYiLCJlbmNyeXB0ZWRfa2V5IjoiTzZGTzBmcVNXb3BwN2JqYy9ENGxNQT09In1dfX0.uF6YlKAREOmbniAeYiH070HSJhV0YS7zSKjlCtiDR5Y"
              }
            }
          },
          "moreInfo": "https://github.com/Axinom/dash-test-vectors"
        },
        {
          "name": "1080p with W3C Clear Key, single key",
          "url": "https://media.axprod.net/TestVectors/v7-MultiDRM-SingleKey/Manifest_1080p_ClearKey.mpd",
          "moreInfo": "https://github.com/Axinom/dash-test-vectors"
        },
        {
          "name": "1080p with W3C Clear Key, multiple keys",
          "url": "https://media.axprod.net/TestVectors/v7-MultiDRM-MultiKey/Manifest_1080p_ClearKey.mpd",
          "moreInfo": "https://github.com/Axinom/dash-test-vectors"
        },
        {
          "name": "1080p without encryption",
          "url": "https://media.axprod.net/TestVectors/v7-Clear/Manifest_1080p.mpd",
          "moreInfo": "https://github.com/Axinom/dash-test-vectors"
        },
        {
           "name": "2160p with PlayReady and Widevine DRM, single key",
          "url": "https://media.axprod.net/TestVectors/v7-MultiDRM-SingleKey/Manifest.mpd",
          "protData": {
            "com.widevine.alpha": {
              "serverURL": "https://drm-widevine-licensing.axtest.net/AcquireLicense",
              "httpRequestHeaders": {
                "X-AxDRM-Message": "eyJhbGciOiJIUzI1NiIsInR5cCI6IkpXVCJ9.eyJ2ZXJzaW9uIjoxLCJjb21fa2V5X2lkIjoiYjMzNjRlYjUtNTFmNi00YWUzLThjOTgtMzNjZWQ1ZTMxYzc4IiwibWVzc2FnZSI6eyJ0eXBlIjoiZW50aXRsZW1lbnRfbWVzc2FnZSIsImtleXMiOlt7ImlkIjoiOWViNDA1MGQtZTQ0Yi00ODAyLTkzMmUtMjdkNzUwODNlMjY2IiwiZW5jcnlwdGVkX2tleSI6ImxLM09qSExZVzI0Y3Iya3RSNzRmbnc9PSJ9XX19.4lWwW46k-oWcah8oN18LPj5OLS5ZU-_AQv7fe0JhNjA"
              }
            },
            "com.microsoft.playready": {
              "serverURL": "https://drm-playready-licensing.axtest.net/AcquireLicense",
              "httpRequestHeaders": {
                "X-AxDRM-Message": "eyJhbGciOiJIUzI1NiIsInR5cCI6IkpXVCJ9.eyJ2ZXJzaW9uIjoxLCJjb21fa2V5X2lkIjoiYjMzNjRlYjUtNTFmNi00YWUzLThjOTgtMzNjZWQ1ZTMxYzc4IiwibWVzc2FnZSI6eyJ0eXBlIjoiZW50aXRsZW1lbnRfbWVzc2FnZSIsImtleXMiOlt7ImlkIjoiOWViNDA1MGQtZTQ0Yi00ODAyLTkzMmUtMjdkNzUwODNlMjY2IiwiZW5jcnlwdGVkX2tleSI6ImxLM09qSExZVzI0Y3Iya3RSNzRmbnc9PSJ9XX19.4lWwW46k-oWcah8oN18LPj5OLS5ZU-_AQv7fe0JhNjA"
              }
            }
          },
          "moreInfo": "https://github.com/Axinom/dash-test-vectors"
        },
        {
           "name": "2160p with PlayReady and Widevine DRM, multiple keys",
          "url": "https://media.axprod.net/TestVectors/v7-MultiDRM-MultiKey/Manifest.mpd",
          "protData": {
            "com.widevine.alpha": {
              "serverURL": "https://drm-widevine-licensing.axtest.net/AcquireLicense",
              "httpRequestHeaders": {
                "X-AxDRM-Message": "eyJhbGciOiJIUzI1NiIsInR5cCI6IkpXVCJ9.eyJ2ZXJzaW9uIjoxLCJjb21fa2V5X2lkIjoiYjMzNjRlYjUtNTFmNi00YWUzLThjOTgtMzNjZWQ1ZTMxYzc4IiwibWVzc2FnZSI6eyJ0eXBlIjoiZW50aXRsZW1lbnRfbWVzc2FnZSIsImtleXMiOlt7ImlkIjoiODAzOTliZjUtOGEyMS00MDE0LTgwNTMtZTI3ZTc0OGU5OGMwIiwiZW5jcnlwdGVkX2tleSI6ImxpTkpxVmFZa05oK01LY3hKRms3SWc9PSJ9LHsiaWQiOiI5MDk1M2UwOS02Y2IyLTQ5YTMtYTI2MC03YTVmZWZlYWQ0OTkiLCJlbmNyeXB0ZWRfa2V5Ijoia1l0SEh2cnJmQ01lVmRKNkxrYmtuZz09In0seyJpZCI6IjBlNGRhOTJiLWQwZTgtNGE2Ni04YzNmLWMyNWE5N2ViNjUzMiIsImVuY3J5cHRlZF9rZXkiOiI3dzdOWkhITE1nSjRtUUtFSzVMVE1RPT0ifSx7ImlkIjoiNTg1ZjIzM2YtMzA3Mi00NmYxLTlmYTQtNmRjMjJjNjZhMDE0IiwiZW5jcnlwdGVkX2tleSI6IkFjNFVVbVl0Qko1blBROU4xNXJjM2c9PSJ9LHsiaWQiOiI0MjIyYmQ3OC1iYzQ1LTQxYmYtYjYzZS02ZjgxNGRjMzkxZGYiLCJlbmNyeXB0ZWRfa2V5IjoiTzZGTzBmcVNXb3BwN2JqYy9ENGxNQT09In1dfX0.uF6YlKAREOmbniAeYiH070HSJhV0YS7zSKjlCtiDR5Y"
              }
            },
            "com.microsoft.playready": {
              "serverURL": "https://drm-playready-licensing.axtest.net/AcquireLicense",
              "httpRequestHeaders": {
                "X-AxDRM-Message": "eyJhbGciOiJIUzI1NiIsInR5cCI6IkpXVCJ9.eyJ2ZXJzaW9uIjoxLCJjb21fa2V5X2lkIjoiYjMzNjRlYjUtNTFmNi00YWUzLThjOTgtMzNjZWQ1ZTMxYzc4IiwibWVzc2FnZSI6eyJ0eXBlIjoiZW50aXRsZW1lbnRfbWVzc2FnZSIsImtleXMiOlt7ImlkIjoiODAzOTliZjUtOGEyMS00MDE0LTgwNTMtZTI3ZTc0OGU5OGMwIiwiZW5jcnlwdGVkX2tleSI6ImxpTkpxVmFZa05oK01LY3hKRms3SWc9PSJ9LHsiaWQiOiI5MDk1M2UwOS02Y2IyLTQ5YTMtYTI2MC03YTVmZWZlYWQ0OTkiLCJlbmNyeXB0ZWRfa2V5Ijoia1l0SEh2cnJmQ01lVmRKNkxrYmtuZz09In0seyJpZCI6IjBlNGRhOTJiLWQwZTgtNGE2Ni04YzNmLWMyNWE5N2ViNjUzMiIsImVuY3J5cHRlZF9rZXkiOiI3dzdOWkhITE1nSjRtUUtFSzVMVE1RPT0ifSx7ImlkIjoiNTg1ZjIzM2YtMzA3Mi00NmYxLTlmYTQtNmRjMjJjNjZhMDE0IiwiZW5jcnlwdGVkX2tleSI6IkFjNFVVbVl0Qko1blBROU4xNXJjM2c9PSJ9LHsiaWQiOiI0MjIyYmQ3OC1iYzQ1LTQxYmYtYjYzZS02ZjgxNGRjMzkxZGYiLCJlbmNyeXB0ZWRfa2V5IjoiTzZGTzBmcVNXb3BwN2JqYy9ENGxNQT09In1dfX0.uF6YlKAREOmbniAeYiH070HSJhV0YS7zSKjlCtiDR5Y"
              }
            }
          },
          "moreInfo": "https://github.com/Axinom/dash-test-vectors"
        },
        {
           "name": "2160p with W3C Clear Key, single key",
          "url": "https://media.axprod.net/TestVectors/v7-MultiDRM-SingleKey/Manifest_ClearKey.mpd",
          "moreInfo": "https://github.com/Axinom/dash-test-vectors"
        },
        {
           "name": "2160p with W3C Clear Key, multiple keys",
          "url": "https://media.axprod.net/TestVectors/v7-MultiDRM-MultiKey/Manifest_ClearKey.mpd",
          "moreInfo": "https://github.com/Axinom/dash-test-vectors"
        },
        {
          "name": "2160p without encryption",
          "url": "https://media.axprod.net/TestVectors/v7-Clear/Manifest.mpd",
          "moreInfo": "https://github.com/Axinom/dash-test-vectors"
        },
        {
          "name": "Audio with PlayReady and Widevine DRM, single key",
          "url": "https://media.axprod.net/TestVectors/v7-MultiDRM-SingleKey/Manifest_AudioOnly.mpd",
          "protData": {
            "com.widevine.alpha": {
              "serverURL": "https://drm-widevine-licensing.axtest.net/AcquireLicense",
              "httpRequestHeaders": {
                "X-AxDRM-Message": "eyJhbGciOiJIUzI1NiIsInR5cCI6IkpXVCJ9.eyJ2ZXJzaW9uIjoxLCJjb21fa2V5X2lkIjoiYjMzNjRlYjUtNTFmNi00YWUzLThjOTgtMzNjZWQ1ZTMxYzc4IiwibWVzc2FnZSI6eyJ0eXBlIjoiZW50aXRsZW1lbnRfbWVzc2FnZSIsImtleXMiOlt7ImlkIjoiOWViNDA1MGQtZTQ0Yi00ODAyLTkzMmUtMjdkNzUwODNlMjY2IiwiZW5jcnlwdGVkX2tleSI6ImxLM09qSExZVzI0Y3Iya3RSNzRmbnc9PSJ9XX19.4lWwW46k-oWcah8oN18LPj5OLS5ZU-_AQv7fe0JhNjA"
              }
            },
            "com.microsoft.playready": {
              "serverURL": "https://drm-playready-licensing.axtest.net/AcquireLicense",
              "httpRequestHeaders": {
                "X-AxDRM-Message": "eyJhbGciOiJIUzI1NiIsInR5cCI6IkpXVCJ9.eyJ2ZXJzaW9uIjoxLCJjb21fa2V5X2lkIjoiYjMzNjRlYjUtNTFmNi00YWUzLThjOTgtMzNjZWQ1ZTMxYzc4IiwibWVzc2FnZSI6eyJ0eXBlIjoiZW50aXRsZW1lbnRfbWVzc2FnZSIsImtleXMiOlt7ImlkIjoiOWViNDA1MGQtZTQ0Yi00ODAyLTkzMmUtMjdkNzUwODNlMjY2IiwiZW5jcnlwdGVkX2tleSI6ImxLM09qSExZVzI0Y3Iya3RSNzRmbnc9PSJ9XX19.4lWwW46k-oWcah8oN18LPj5OLS5ZU-_AQv7fe0JhNjA"
              }
            }
          },
          "moreInfo": "https://github.com/Axinom/dash-test-vectors"
        },
        {
          "name": "Audio with PlayReady and Widevine DRM, multiple keys",
          "url": "https://media.axprod.net/TestVectors/v7-MultiDRM-MultiKey/Manifest_AudioOnly.mpd",
          "protData": {
            "com.widevine.alpha": {
              "serverURL": "https://drm-widevine-licensing.axtest.net/AcquireLicense",
              "httpRequestHeaders": {
                "X-AxDRM-Message": "eyJhbGciOiJIUzI1NiIsInR5cCI6IkpXVCJ9.eyJ2ZXJzaW9uIjoxLCJjb21fa2V5X2lkIjoiYjMzNjRlYjUtNTFmNi00YWUzLThjOTgtMzNjZWQ1ZTMxYzc4IiwibWVzc2FnZSI6eyJ0eXBlIjoiZW50aXRsZW1lbnRfbWVzc2FnZSIsImtleXMiOlt7ImlkIjoiODAzOTliZjUtOGEyMS00MDE0LTgwNTMtZTI3ZTc0OGU5OGMwIiwiZW5jcnlwdGVkX2tleSI6ImxpTkpxVmFZa05oK01LY3hKRms3SWc9PSJ9LHsiaWQiOiI5MDk1M2UwOS02Y2IyLTQ5YTMtYTI2MC03YTVmZWZlYWQ0OTkiLCJlbmNyeXB0ZWRfa2V5Ijoia1l0SEh2cnJmQ01lVmRKNkxrYmtuZz09In0seyJpZCI6IjBlNGRhOTJiLWQwZTgtNGE2Ni04YzNmLWMyNWE5N2ViNjUzMiIsImVuY3J5cHRlZF9rZXkiOiI3dzdOWkhITE1nSjRtUUtFSzVMVE1RPT0ifSx7ImlkIjoiNTg1ZjIzM2YtMzA3Mi00NmYxLTlmYTQtNmRjMjJjNjZhMDE0IiwiZW5jcnlwdGVkX2tleSI6IkFjNFVVbVl0Qko1blBROU4xNXJjM2c9PSJ9LHsiaWQiOiI0MjIyYmQ3OC1iYzQ1LTQxYmYtYjYzZS02ZjgxNGRjMzkxZGYiLCJlbmNyeXB0ZWRfa2V5IjoiTzZGTzBmcVNXb3BwN2JqYy9ENGxNQT09In1dfX0.uF6YlKAREOmbniAeYiH070HSJhV0YS7zSKjlCtiDR5Y"
              }
            },
            "com.microsoft.playready": {
              "serverURL": "https://drm-playready-licensing.axtest.net/AcquireLicense",
              "httpRequestHeaders": {
                "X-AxDRM-Message": "eyJhbGciOiJIUzI1NiIsInR5cCI6IkpXVCJ9.eyJ2ZXJzaW9uIjoxLCJjb21fa2V5X2lkIjoiYjMzNjRlYjUtNTFmNi00YWUzLThjOTgtMzNjZWQ1ZTMxYzc4IiwibWVzc2FnZSI6eyJ0eXBlIjoiZW50aXRsZW1lbnRfbWVzc2FnZSIsImtleXMiOlt7ImlkIjoiODAzOTliZjUtOGEyMS00MDE0LTgwNTMtZTI3ZTc0OGU5OGMwIiwiZW5jcnlwdGVkX2tleSI6ImxpTkpxVmFZa05oK01LY3hKRms3SWc9PSJ9LHsiaWQiOiI5MDk1M2UwOS02Y2IyLTQ5YTMtYTI2MC03YTVmZWZlYWQ0OTkiLCJlbmNyeXB0ZWRfa2V5Ijoia1l0SEh2cnJmQ01lVmRKNkxrYmtuZz09In0seyJpZCI6IjBlNGRhOTJiLWQwZTgtNGE2Ni04YzNmLWMyNWE5N2ViNjUzMiIsImVuY3J5cHRlZF9rZXkiOiI3dzdOWkhITE1nSjRtUUtFSzVMVE1RPT0ifSx7ImlkIjoiNTg1ZjIzM2YtMzA3Mi00NmYxLTlmYTQtNmRjMjJjNjZhMDE0IiwiZW5jcnlwdGVkX2tleSI6IkFjNFVVbVl0Qko1blBROU4xNXJjM2c9PSJ9LHsiaWQiOiI0MjIyYmQ3OC1iYzQ1LTQxYmYtYjYzZS02ZjgxNGRjMzkxZGYiLCJlbmNyeXB0ZWRfa2V5IjoiTzZGTzBmcVNXb3BwN2JqYy9ENGxNQT09In1dfX0.uF6YlKAREOmbniAeYiH070HSJhV0YS7zSKjlCtiDR5Y"
              }
            }
          },
          "moreInfo": "https://github.com/Axinom/dash-test-vectors"
        },
        {
          "name": "Audio with W3C Clear Key, single key",
          "url": "https://media.axprod.net/TestVectors/v7-MultiDRM-SingleKey/Manifest_AudioOnly_ClearKey.mpd",
          "moreInfo": "https://github.com/Axinom/dash-test-vectors"
        },
        {
          "name": "Audio with W3C Clear Key, multiple keys",
          "url": "https://media.axprod.net/TestVectors/v7-MultiDRM-MultiKey/Manifest_AudioOnly_ClearKey.mpd",
          "moreInfo": "https://github.com/Axinom/dash-test-vectors"
        },
        {
          "name": "Audio without encryption",
          "url": "https://media.axprod.net/TestVectors/v7-Clear/Manifest_AudioOnly.mpd",
          "moreInfo": "https://github.com/Axinom/dash-test-vectors"
        },
        {
          "name": "Multi-period 1080p with PlayReady and Widevine DRM, multiple keys",
          "url": "https://media.axprod.net/TestVectors/v7-MultiDRM-MultiKey-MultiPeriod/Manifest_1080p.mpd",
          "protData": {
            "com.widevine.alpha": {
              "serverURL": "https://drm-widevine-licensing.axtest.net/AcquireLicense",
              "httpRequestHeaders": {
                "X-AxDRM-Message": "eyJhbGciOiJIUzI1NiIsInR5cCI6IkpXVCJ9.eyJ2ZXJzaW9uIjoxLCJjb21fa2V5X2lkIjoiYjMzNjRlYjUtNTFmNi00YWUzLThjOTgtMzNjZWQ1ZTMxYzc4IiwibWVzc2FnZSI6eyJ0eXBlIjoiZW50aXRsZW1lbnRfbWVzc2FnZSIsImtleXMiOlt7ImlkIjoiMDg3Mjc4NmUtZjllNy00NjVmLWEzYTItNGU1YjBlZjhmYTQ1IiwiZW5jcnlwdGVkX2tleSI6IlB3NitlRVlOY3ZqWWJmc2gzWDNmbWc9PSJ9LHsiaWQiOiJjMTRmMDcwOS1mMmI5LTQ0MjctOTE2Yi02MWI1MjU4NjUwNmEiLCJlbmNyeXB0ZWRfa2V5IjoiLzErZk5paDM4bXFSdjR5Y1l6bnQvdz09In0seyJpZCI6IjhiMDI5ZTUxLWQ1NmEtNDRiZC05MTBmLWQ0YjVmZDkwZmJhMiIsImVuY3J5cHRlZF9rZXkiOiJrcTBKdVpFanBGTjhzYVRtdDU2ME9nPT0ifSx7ImlkIjoiMmQ2ZTkzODctNjBjYS00MTQ1LWFlYzItYzQwODM3YjRiMDI2IiwiZW5jcnlwdGVkX2tleSI6IlRjUlFlQld4RW9IT0tIcmFkNFNlVlE9PSJ9LHsiaWQiOiJkZTAyZjA3Zi1hMDk4LTRlZTAtYjU1Ni05MDdjMGQxN2ZiYmMiLCJlbmNyeXB0ZWRfa2V5IjoicG9lbmNTN0dnbWVHRmVvSjZQRUFUUT09In0seyJpZCI6IjkxNGU2OWY0LTBhYjMtNDUzNC05ZTlmLTk4NTM2MTVlMjZmNiIsImVuY3J5cHRlZF9rZXkiOiJlaUkvTXNsbHJRNHdDbFJUL0xObUNBPT0ifSx7ImlkIjoiZGE0NDQ1YzItZGI1ZS00OGVmLWIwOTYtM2VmMzQ3YjE2YzdmIiwiZW5jcnlwdGVkX2tleSI6IjJ3K3pkdnFycERWM3hSMGJKeTR1Z3c9PSJ9LHsiaWQiOiIyOWYwNWU4Zi1hMWFlLTQ2ZTQtODBlOS0yMmRjZDQ0Y2Q3YTEiLCJlbmNyeXB0ZWRfa2V5IjoiL3hsU0hweHdxdTNnby9nbHBtU2dhUT09In0seyJpZCI6IjY5ZmU3MDc3LWRhZGQtNGI1NS05NmNkLWMzZWRiMzk5MTg1MyIsImVuY3J5cHRlZF9rZXkiOiJ6dTZpdXpOMnBzaTBaU3hRaUFUa1JRPT0ifV19fQ.BXr93Et1krYMVs-CUnf7F3ywJWFRtxYdkR7Qn4w3-to"
              }
            },
            "com.microsoft.playready": {
              "serverURL": "https://drm-playready-licensing.axtest.net/AcquireLicense",
              "httpRequestHeaders": {
                "X-AxDRM-Message": "eyJhbGciOiJIUzI1NiIsInR5cCI6IkpXVCJ9.eyJ2ZXJzaW9uIjoxLCJjb21fa2V5X2lkIjoiYjMzNjRlYjUtNTFmNi00YWUzLThjOTgtMzNjZWQ1ZTMxYzc4IiwibWVzc2FnZSI6eyJ0eXBlIjoiZW50aXRsZW1lbnRfbWVzc2FnZSIsImtleXMiOlt7ImlkIjoiMDg3Mjc4NmUtZjllNy00NjVmLWEzYTItNGU1YjBlZjhmYTQ1IiwiZW5jcnlwdGVkX2tleSI6IlB3NitlRVlOY3ZqWWJmc2gzWDNmbWc9PSJ9LHsiaWQiOiJjMTRmMDcwOS1mMmI5LTQ0MjctOTE2Yi02MWI1MjU4NjUwNmEiLCJlbmNyeXB0ZWRfa2V5IjoiLzErZk5paDM4bXFSdjR5Y1l6bnQvdz09In0seyJpZCI6IjhiMDI5ZTUxLWQ1NmEtNDRiZC05MTBmLWQ0YjVmZDkwZmJhMiIsImVuY3J5cHRlZF9rZXkiOiJrcTBKdVpFanBGTjhzYVRtdDU2ME9nPT0ifSx7ImlkIjoiMmQ2ZTkzODctNjBjYS00MTQ1LWFlYzItYzQwODM3YjRiMDI2IiwiZW5jcnlwdGVkX2tleSI6IlRjUlFlQld4RW9IT0tIcmFkNFNlVlE9PSJ9LHsiaWQiOiJkZTAyZjA3Zi1hMDk4LTRlZTAtYjU1Ni05MDdjMGQxN2ZiYmMiLCJlbmNyeXB0ZWRfa2V5IjoicG9lbmNTN0dnbWVHRmVvSjZQRUFUUT09In0seyJpZCI6IjkxNGU2OWY0LTBhYjMtNDUzNC05ZTlmLTk4NTM2MTVlMjZmNiIsImVuY3J5cHRlZF9rZXkiOiJlaUkvTXNsbHJRNHdDbFJUL0xObUNBPT0ifSx7ImlkIjoiZGE0NDQ1YzItZGI1ZS00OGVmLWIwOTYtM2VmMzQ3YjE2YzdmIiwiZW5jcnlwdGVkX2tleSI6IjJ3K3pkdnFycERWM3hSMGJKeTR1Z3c9PSJ9LHsiaWQiOiIyOWYwNWU4Zi1hMWFlLTQ2ZTQtODBlOS0yMmRjZDQ0Y2Q3YTEiLCJlbmNyeXB0ZWRfa2V5IjoiL3hsU0hweHdxdTNnby9nbHBtU2dhUT09In0seyJpZCI6IjY5ZmU3MDc3LWRhZGQtNGI1NS05NmNkLWMzZWRiMzk5MTg1MyIsImVuY3J5cHRlZF9rZXkiOiJ6dTZpdXpOMnBzaTBaU3hRaUFUa1JRPT0ifV19fQ.BXr93Et1krYMVs-CUnf7F3ywJWFRtxYdkR7Qn4w3-to"
              }
            }
          },
          "moreInfo": "https://github.com/Axinom/dash-test-vectors"
        },
        {
          "name": "Multi-period 1080p with W3C Clear Key, multiple keys",
          "url": "https://media.axprod.net/TestVectors/v7-MultiDRM-MultiKey-MultiPeriod/Manifest_1080p_ClearKey.mpd",
          "moreInfo": "https://github.com/Axinom/dash-test-vectors"
        },
        {
          "name": "Multi-period 1080p without encryption",
          "url": "https://media.axprod.net/TestVectors/v7-Clear/Manifest_MultiPeriod_1080p.mpd",
          "moreInfo": "https://github.com/Axinom/dash-test-vectors"
        },
        {
          "name": "Multi-period 2160p with PlayReady and Widevine DRM, multiple keys",
          "url": "https://media.axprod.net/TestVectors/v7-MultiDRM-MultiKey-MultiPeriod/Manifest.mpd",
          "protData": {
            "com.widevine.alpha": {
              "serverURL": "https://drm-widevine-licensing.axtest.net/AcquireLicense",
              "httpRequestHeaders": {
                "X-AxDRM-Message": "eyJhbGciOiJIUzI1NiIsInR5cCI6IkpXVCJ9.eyJ2ZXJzaW9uIjoxLCJjb21fa2V5X2lkIjoiYjMzNjRlYjUtNTFmNi00YWUzLThjOTgtMzNjZWQ1ZTMxYzc4IiwibWVzc2FnZSI6eyJ0eXBlIjoiZW50aXRsZW1lbnRfbWVzc2FnZSIsImtleXMiOlt7ImlkIjoiMDg3Mjc4NmUtZjllNy00NjVmLWEzYTItNGU1YjBlZjhmYTQ1IiwiZW5jcnlwdGVkX2tleSI6IlB3NitlRVlOY3ZqWWJmc2gzWDNmbWc9PSJ9LHsiaWQiOiJjMTRmMDcwOS1mMmI5LTQ0MjctOTE2Yi02MWI1MjU4NjUwNmEiLCJlbmNyeXB0ZWRfa2V5IjoiLzErZk5paDM4bXFSdjR5Y1l6bnQvdz09In0seyJpZCI6IjhiMDI5ZTUxLWQ1NmEtNDRiZC05MTBmLWQ0YjVmZDkwZmJhMiIsImVuY3J5cHRlZF9rZXkiOiJrcTBKdVpFanBGTjhzYVRtdDU2ME9nPT0ifSx7ImlkIjoiMmQ2ZTkzODctNjBjYS00MTQ1LWFlYzItYzQwODM3YjRiMDI2IiwiZW5jcnlwdGVkX2tleSI6IlRjUlFlQld4RW9IT0tIcmFkNFNlVlE9PSJ9LHsiaWQiOiJkZTAyZjA3Zi1hMDk4LTRlZTAtYjU1Ni05MDdjMGQxN2ZiYmMiLCJlbmNyeXB0ZWRfa2V5IjoicG9lbmNTN0dnbWVHRmVvSjZQRUFUUT09In0seyJpZCI6IjkxNGU2OWY0LTBhYjMtNDUzNC05ZTlmLTk4NTM2MTVlMjZmNiIsImVuY3J5cHRlZF9rZXkiOiJlaUkvTXNsbHJRNHdDbFJUL0xObUNBPT0ifSx7ImlkIjoiZGE0NDQ1YzItZGI1ZS00OGVmLWIwOTYtM2VmMzQ3YjE2YzdmIiwiZW5jcnlwdGVkX2tleSI6IjJ3K3pkdnFycERWM3hSMGJKeTR1Z3c9PSJ9LHsiaWQiOiIyOWYwNWU4Zi1hMWFlLTQ2ZTQtODBlOS0yMmRjZDQ0Y2Q3YTEiLCJlbmNyeXB0ZWRfa2V5IjoiL3hsU0hweHdxdTNnby9nbHBtU2dhUT09In0seyJpZCI6IjY5ZmU3MDc3LWRhZGQtNGI1NS05NmNkLWMzZWRiMzk5MTg1MyIsImVuY3J5cHRlZF9rZXkiOiJ6dTZpdXpOMnBzaTBaU3hRaUFUa1JRPT0ifV19fQ.BXr93Et1krYMVs-CUnf7F3ywJWFRtxYdkR7Qn4w3-to"
              }
            },
            "com.microsoft.playready": {
              "serverURL": "https://drm-playready-licensing.axtest.net/AcquireLicense",
              "httpRequestHeaders": {
                "X-AxDRM-Message": "eyJhbGciOiJIUzI1NiIsInR5cCI6IkpXVCJ9.eyJ2ZXJzaW9uIjoxLCJjb21fa2V5X2lkIjoiYjMzNjRlYjUtNTFmNi00YWUzLThjOTgtMzNjZWQ1ZTMxYzc4IiwibWVzc2FnZSI6eyJ0eXBlIjoiZW50aXRsZW1lbnRfbWVzc2FnZSIsImtleXMiOlt7ImlkIjoiMDg3Mjc4NmUtZjllNy00NjVmLWEzYTItNGU1YjBlZjhmYTQ1IiwiZW5jcnlwdGVkX2tleSI6IlB3NitlRVlOY3ZqWWJmc2gzWDNmbWc9PSJ9LHsiaWQiOiJjMTRmMDcwOS1mMmI5LTQ0MjctOTE2Yi02MWI1MjU4NjUwNmEiLCJlbmNyeXB0ZWRfa2V5IjoiLzErZk5paDM4bXFSdjR5Y1l6bnQvdz09In0seyJpZCI6IjhiMDI5ZTUxLWQ1NmEtNDRiZC05MTBmLWQ0YjVmZDkwZmJhMiIsImVuY3J5cHRlZF9rZXkiOiJrcTBKdVpFanBGTjhzYVRtdDU2ME9nPT0ifSx7ImlkIjoiMmQ2ZTkzODctNjBjYS00MTQ1LWFlYzItYzQwODM3YjRiMDI2IiwiZW5jcnlwdGVkX2tleSI6IlRjUlFlQld4RW9IT0tIcmFkNFNlVlE9PSJ9LHsiaWQiOiJkZTAyZjA3Zi1hMDk4LTRlZTAtYjU1Ni05MDdjMGQxN2ZiYmMiLCJlbmNyeXB0ZWRfa2V5IjoicG9lbmNTN0dnbWVHRmVvSjZQRUFUUT09In0seyJpZCI6IjkxNGU2OWY0LTBhYjMtNDUzNC05ZTlmLTk4NTM2MTVlMjZmNiIsImVuY3J5cHRlZF9rZXkiOiJlaUkvTXNsbHJRNHdDbFJUL0xObUNBPT0ifSx7ImlkIjoiZGE0NDQ1YzItZGI1ZS00OGVmLWIwOTYtM2VmMzQ3YjE2YzdmIiwiZW5jcnlwdGVkX2tleSI6IjJ3K3pkdnFycERWM3hSMGJKeTR1Z3c9PSJ9LHsiaWQiOiIyOWYwNWU4Zi1hMWFlLTQ2ZTQtODBlOS0yMmRjZDQ0Y2Q3YTEiLCJlbmNyeXB0ZWRfa2V5IjoiL3hsU0hweHdxdTNnby9nbHBtU2dhUT09In0seyJpZCI6IjY5ZmU3MDc3LWRhZGQtNGI1NS05NmNkLWMzZWRiMzk5MTg1MyIsImVuY3J5cHRlZF9rZXkiOiJ6dTZpdXpOMnBzaTBaU3hRaUFUa1JRPT0ifV19fQ.BXr93Et1krYMVs-CUnf7F3ywJWFRtxYdkR7Qn4w3-to"
              }
            }
          },
          "moreInfo": "https://github.com/Axinom/dash-test-vectors"
        },
        {
          "name": "Multi-period 2160p with W3C Clear Key, multiple keys",
          "url": "https://media.axprod.net/TestVectors/v7-MultiDRM-MultiKey-MultiPeriod/Manifest_ClearKey.mpd",
          "moreInfo": "https://github.com/Axinom/dash-test-vectors"
        },
        {
          "name": "Multi-period 2160p without encryption",
          "url": "https://media.axprod.net/TestVectors/v7-Clear/Manifest_MultiPeriod.mpd",
          "moreInfo": "https://github.com/Axinom/dash-test-vectors"
        },
        {
          "name": "Multi-period audio with PlayReady and Widevine DRM, multiple keys",
          "url": "https://media.axprod.net/TestVectors/v7-MultiDRM-MultiKey-MultiPeriod/Manifest_AudioOnly.mpd",
          "protData": {
            "com.widevine.alpha": {
              "serverURL": "https://drm-widevine-licensing.axtest.net/AcquireLicense",
              "httpRequestHeaders": {
                "X-AxDRM-Message": "eyJhbGciOiJIUzI1NiIsInR5cCI6IkpXVCJ9.eyJ2ZXJzaW9uIjoxLCJjb21fa2V5X2lkIjoiYjMzNjRlYjUtNTFmNi00YWUzLThjOTgtMzNjZWQ1ZTMxYzc4IiwibWVzc2FnZSI6eyJ0eXBlIjoiZW50aXRsZW1lbnRfbWVzc2FnZSIsImtleXMiOlt7ImlkIjoiMDg3Mjc4NmUtZjllNy00NjVmLWEzYTItNGU1YjBlZjhmYTQ1IiwiZW5jcnlwdGVkX2tleSI6IlB3NitlRVlOY3ZqWWJmc2gzWDNmbWc9PSJ9LHsiaWQiOiJjMTRmMDcwOS1mMmI5LTQ0MjctOTE2Yi02MWI1MjU4NjUwNmEiLCJlbmNyeXB0ZWRfa2V5IjoiLzErZk5paDM4bXFSdjR5Y1l6bnQvdz09In0seyJpZCI6IjhiMDI5ZTUxLWQ1NmEtNDRiZC05MTBmLWQ0YjVmZDkwZmJhMiIsImVuY3J5cHRlZF9rZXkiOiJrcTBKdVpFanBGTjhzYVRtdDU2ME9nPT0ifSx7ImlkIjoiMmQ2ZTkzODctNjBjYS00MTQ1LWFlYzItYzQwODM3YjRiMDI2IiwiZW5jcnlwdGVkX2tleSI6IlRjUlFlQld4RW9IT0tIcmFkNFNlVlE9PSJ9LHsiaWQiOiJkZTAyZjA3Zi1hMDk4LTRlZTAtYjU1Ni05MDdjMGQxN2ZiYmMiLCJlbmNyeXB0ZWRfa2V5IjoicG9lbmNTN0dnbWVHRmVvSjZQRUFUUT09In0seyJpZCI6IjkxNGU2OWY0LTBhYjMtNDUzNC05ZTlmLTk4NTM2MTVlMjZmNiIsImVuY3J5cHRlZF9rZXkiOiJlaUkvTXNsbHJRNHdDbFJUL0xObUNBPT0ifSx7ImlkIjoiZGE0NDQ1YzItZGI1ZS00OGVmLWIwOTYtM2VmMzQ3YjE2YzdmIiwiZW5jcnlwdGVkX2tleSI6IjJ3K3pkdnFycERWM3hSMGJKeTR1Z3c9PSJ9LHsiaWQiOiIyOWYwNWU4Zi1hMWFlLTQ2ZTQtODBlOS0yMmRjZDQ0Y2Q3YTEiLCJlbmNyeXB0ZWRfa2V5IjoiL3hsU0hweHdxdTNnby9nbHBtU2dhUT09In0seyJpZCI6IjY5ZmU3MDc3LWRhZGQtNGI1NS05NmNkLWMzZWRiMzk5MTg1MyIsImVuY3J5cHRlZF9rZXkiOiJ6dTZpdXpOMnBzaTBaU3hRaUFUa1JRPT0ifV19fQ.BXr93Et1krYMVs-CUnf7F3ywJWFRtxYdkR7Qn4w3-to"
              }
            },
            "com.microsoft.playready": {
              "serverURL": "https://drm-playready-licensing.axtest.net/AcquireLicense",
              "httpRequestHeaders": {
                "X-AxDRM-Message": "eyJhbGciOiJIUzI1NiIsInR5cCI6IkpXVCJ9.eyJ2ZXJzaW9uIjoxLCJjb21fa2V5X2lkIjoiYjMzNjRlYjUtNTFmNi00YWUzLThjOTgtMzNjZWQ1ZTMxYzc4IiwibWVzc2FnZSI6eyJ0eXBlIjoiZW50aXRsZW1lbnRfbWVzc2FnZSIsImtleXMiOlt7ImlkIjoiMDg3Mjc4NmUtZjllNy00NjVmLWEzYTItNGU1YjBlZjhmYTQ1IiwiZW5jcnlwdGVkX2tleSI6IlB3NitlRVlOY3ZqWWJmc2gzWDNmbWc9PSJ9LHsiaWQiOiJjMTRmMDcwOS1mMmI5LTQ0MjctOTE2Yi02MWI1MjU4NjUwNmEiLCJlbmNyeXB0ZWRfa2V5IjoiLzErZk5paDM4bXFSdjR5Y1l6bnQvdz09In0seyJpZCI6IjhiMDI5ZTUxLWQ1NmEtNDRiZC05MTBmLWQ0YjVmZDkwZmJhMiIsImVuY3J5cHRlZF9rZXkiOiJrcTBKdVpFanBGTjhzYVRtdDU2ME9nPT0ifSx7ImlkIjoiMmQ2ZTkzODctNjBjYS00MTQ1LWFlYzItYzQwODM3YjRiMDI2IiwiZW5jcnlwdGVkX2tleSI6IlRjUlFlQld4RW9IT0tIcmFkNFNlVlE9PSJ9LHsiaWQiOiJkZTAyZjA3Zi1hMDk4LTRlZTAtYjU1Ni05MDdjMGQxN2ZiYmMiLCJlbmNyeXB0ZWRfa2V5IjoicG9lbmNTN0dnbWVHRmVvSjZQRUFUUT09In0seyJpZCI6IjkxNGU2OWY0LTBhYjMtNDUzNC05ZTlmLTk4NTM2MTVlMjZmNiIsImVuY3J5cHRlZF9rZXkiOiJlaUkvTXNsbHJRNHdDbFJUL0xObUNBPT0ifSx7ImlkIjoiZGE0NDQ1YzItZGI1ZS00OGVmLWIwOTYtM2VmMzQ3YjE2YzdmIiwiZW5jcnlwdGVkX2tleSI6IjJ3K3pkdnFycERWM3hSMGJKeTR1Z3c9PSJ9LHsiaWQiOiIyOWYwNWU4Zi1hMWFlLTQ2ZTQtODBlOS0yMmRjZDQ0Y2Q3YTEiLCJlbmNyeXB0ZWRfa2V5IjoiL3hsU0hweHdxdTNnby9nbHBtU2dhUT09In0seyJpZCI6IjY5ZmU3MDc3LWRhZGQtNGI1NS05NmNkLWMzZWRiMzk5MTg1MyIsImVuY3J5cHRlZF9rZXkiOiJ6dTZpdXpOMnBzaTBaU3hRaUFUa1JRPT0ifV19fQ.BXr93Et1krYMVs-CUnf7F3ywJWFRtxYdkR7Qn4w3-to"
              }
            }
          },
          "moreInfo": "https://github.com/Axinom/dash-test-vectors"
        },
        {
          "name": "Multi-period audio with W3C Clear Key, multiple keys",
          "url": "https://media.axprod.net/TestVectors/v7-MultiDRM-MultiKey-MultiPeriod/Manifest_AudioOnly_ClearKey.mpd",
          "moreInfo": "https://github.com/Axinom/dash-test-vectors"
        },
        {
          "name": "Multi-period audio without encryption",
          "url": "https://media.axprod.net/TestVectors/v7-Clear/Manifest_MultiPeriod_AudioOnly.mpd",
          "moreInfo": "https://github.com/Axinom/dash-test-vectors"
        },
        {
          "name": "Complex multi-period with different content, encrypted",
          "url": "https://media.axprod.net/TestVectors/v8-MultiContent/Encrypted/Manifest.mpd",
          "moreInfo": "https://github.com/Axinom/dash-test-vectors",
          "protData": {
            "com.widevine.alpha": {
              "serverURL": "https://drm-widevine-licensing.axtest.net/AcquireLicense",
              "httpRequestHeaders": {
                "X-AxDRM-Message": "eyJhbGciOiJIUzI1NiIsInR5cCI6IkpXVCJ9.eyJtZXNzYWdlIjp7InBsYXlyZWFkeSI6eyJtaW5fYXBwX3NlY3VyaXR5X2xldmVsIjoxNTAsInBsYXlfZW5hYmxlcnMiOlsiNzg2NjI3RDgtQzJBNi00NEJFLThGODgtMDhBRTI1NUIwMUE3Il19LCJrZXlzIjpbeyJlbmNyeXB0ZWRfa2V5IjoiN1hIS21uL3NmdnVQTFd0UHRHVFpEUT09IiwiaWQiOiIxZWIzMzJiMi03NDM3LTQ5YWUtYmYzOS1lNzAwMTBjYjYyMGIifSx7ImVuY3J5cHRlZF9rZXkiOiJzUXRGWDh6Y2o5bEVyZ282RDdjNGh3PT0iLCJpZCI6IjlhYTYwZTNhLTljOTEtNDc0ZC04OTM3LTdkOGIzMjU5Y2NjZCJ9LHsiZW5jcnlwdGVkX2tleSI6Im8wUlY0a2tuVE1KTFFkeVh1a1VlT2c9PSIsImlkIjoiNTk0Nzk3YTctNmIwMC00NjczLWIyZTEtYWVmYzU1MmIxYmJjIn0seyJlbmNyeXB0ZWRfa2V5IjoiZVl1dlIvS1BhWCtXWG43Rkw5WkNxQT09IiwiaWQiOiJhYWUyNTc1OC1lNDgxLTQ4OTUtODEzMy1iODA5NDgzMzkzZDAifSx7ImVuY3J5cHRlZF9rZXkiOiIwQ1BUWVpMWmk1SmhZZ0NiZThKTnhRPT0iLCJpZCI6IjkzMTEzZDVlLTJlYzgtNDNjMS05MDgzLTEwZjNkZTIwM2EyOSJ9LHsiZW5jcnlwdGVkX2tleSI6IlFQUlBrQ09tenNORkl1cCszSFp3WWc9PSIsImlkIjoiZTQ4NzcwMzctNDM3Ni00ZWRkLTg1ODYtMTQ1MTk0MzU4ODAzIn0seyJlbmNyeXB0ZWRfa2V5IjoiVWtrWUZ0TXJGMnlET0hvYWxKRmZSZz09IiwiaWQiOiJlOGFkNTk3Mi04ODE5LTQzMjYtYWQ2YS1mOWExNTE2OGJjYTcifSx7ImVuY3J5cHRlZF9rZXkiOiJkdWhnRVJSRkRiZlFEcnlwUWRCUUVRPT0iLCJpZCI6IjI2YTA5MzlmLTNhMGMtNDI4OS1hZDZiLWJiNWNlYzE3ZmY0MCJ9LHsiZW5jcnlwdGVkX2tleSI6IjFOUHp1Q1JLM3p4bWpYK3FZZnU1bXc9PSIsImlkIjoiYTVlZDcxNzMtMzc4MS00Yzc0LTkwYWMtZjA4MzRlZjFhMWM4In0seyJlbmNyeXB0ZWRfa2V5IjoiYXVQTEJjd2NmTnFSRTV1WFdUZ1NLUT09IiwiaWQiOiIzMjlmNTMzZS1mYTc3LTQwNzAtYjY1Yi0zOTI5ODBiYWRhMGQifSx7ImVuY3J5cHRlZF9rZXkiOiI2NkE1MnFiZEcyQlg3SUhTaml6WUpRPT0iLCJpZCI6IjE5N2Y4Yjg0LTNiZjItNDg2MC1iMjNhLTVjNTQ2MjhhZDBiMSJ9LHsiZW5jcnlwdGVkX2tleSI6IlhIUUE3WWlEZGZwTE05QWxwcklDK2c9PSIsImlkIjoiNGVjZGQ0YzctNGQyOS00M2ZmLWJkYWYtMDJiNzY5MDBmMTIzIn0seyJlbmNyeXB0ZWRfa2V5IjoiblBqNWl3N1IvZDR0WmdKZktoRFhYZz09IiwiaWQiOiJlZTc0NmQxMi1hNDg4LTQ5NzctYjFjYS03N2ExMDFiYjQ4M2MifSx7ImVuY3J5cHRlZF9rZXkiOiJ5U1Vma0Q5ZEliK0ExNmoydHNzNDV3PT0iLCJpZCI6IjQ5NGY5NmUxLTM1MzUtNGE4NC05MWMxLWZhYTI4M2IwNmE1NCJ9LHsiZW5jcnlwdGVkX2tleSI6InJlUHVsaXg0eFZNZHlsUnVpcG5FK0E9PSIsImlkIjoiNWMwN2JmZjQtYzcwYi00ZDAyLWEzNzgtMzgzMjZmOTEwMDBjIn0seyJlbmNyeXB0ZWRfa2V5Ijoialc3Z2E0aytMcDdxWTd4Zmo5dHB5Zz09IiwiaWQiOiIzMjgzYzM1ZS1hZTJjLTRmOGMtOGE0OS00YTc1MGFlZGYxNDIifSx7ImVuY3J5cHRlZF9rZXkiOiJLdHNNYlZRM0JXL1dwQlIwSlQwa2R3PT0iLCJpZCI6IjhkNzdiOWM0LTdmNmQtNDdmOS04NTYyLWE1ZTVlNGMzNTFjZSJ9LHsiZW5jcnlwdGVkX2tleSI6IlhRTGZKQUpmSjFyelFMZGNFRWM5L2c9PSIsImlkIjoiODIzMTcxZDctZGZjMS00ZDBlLTgwM2YtNDBhMWY1ZTQzODY4In0seyJlbmNyeXB0ZWRfa2V5IjoiR0hQSVNYTXZKWEJ6WktGQm1ZMXFCZz09IiwiaWQiOiJjMTYyYWM3ZC00MGQ3LTQ2YzAtYjJjZC1lOTQyN2Q0MzljMzIifSx7ImVuY3J5cHRlZF9rZXkiOiJ2bzJhamlLaWV6Yk9xY2tyNTN0U3B3PT0iLCJpZCI6ImZhYTZkNmY1LTM1MDEtNDg1MS05MmViLWM3ZGE0NDRlY2FhYyJ9LHsiZW5jcnlwdGVkX2tleSI6Ijg2QkEwUHYwYXk4UmV5Wk4zeElYa2c9PSIsImlkIjoiZmM0OWI3MTEtMWNiNi00MGE3LTk4NDAtODNjNDFiNTViOTliIn0seyJlbmNyeXB0ZWRfa2V5IjoibUhBbERaa0NYQWpCR1pLR2h0Y3Zpdz09IiwiaWQiOiI0M2QwMjIwNC04NjA5LTRkNDYtOTlhYy00MjVhNWI0ODAwOTgifSx7ImVuY3J5cHRlZF9rZXkiOiJ3bWhjREdZcG84YlZBSit0OGF4SUZnPT0iLCJpZCI6IjRkNmU0OTZhLTFmOTgtNGVlOC04Zjg3LTRiMTAzYmQzOGQwZiJ9LHsiZW5jcnlwdGVkX2tleSI6Ik92cWF3Y0JVQVE3cHM2T0xhSnZPRmc9PSIsImlkIjoiYzRlMGQ5ZjctZDQ4Mi00MWMzLThjYmItOTdiMTEyZDcyZTY2In0seyJlbmNyeXB0ZWRfa2V5IjoiM3dTMkdpemxWcGtuNDlRRExxcFBhZz09IiwiaWQiOiIxYzJkZTFlNC1lZDMwLTQ0NTItYTExNS0wOTIzYjk0MGM0ZWQifSx7ImVuY3J5cHRlZF9rZXkiOiJTNWRGQ25yRUNjREswOEVreHllY3lRPT0iLCJpZCI6ImRjZjQzODVmLTM1MDUtNGZmNS1iMDU1LTQ2MWQ1YTA3ZjBmNSJ9LHsiZW5jcnlwdGVkX2tleSI6IlBnRUhyK0Nrd3JYTStlSWFnUnl4b3c9PSIsImlkIjoiZjMyNGYwNGUtN2M3My00ZjM3LTgxMzUtYzg5ZjhjNGU2Y2Y0In0seyJlbmNyeXB0ZWRfa2V5IjoiSkx6UUZGMXp4MFpZMzZYSTdaR0VaUT09IiwiaWQiOiI1Y2I1M2RkOC0xMjk0LTRjOGUtOTY0ZS0yNTg2OWQ1M2EyNGEifSx7ImVuY3J5cHRlZF9rZXkiOiJVOHBRdW1HUmtrTGppSEg1cjlqWGhnPT0iLCJpZCI6IjA1NjgyYTI2LTg4NzctNDZkMy05NDY1LTEwNGEzYTQwMDEwYSJ9LHsiZW5jcnlwdGVkX2tleSI6IlVJTDZKNGRzZEpGNi9tQTM1dHIvVFE9PSIsImlkIjoiYmNlNTM0MTAtM2IwYy00OTE0LTg3YTMtNzIzNjNjYTE3NTMxIn0seyJlbmNyeXB0ZWRfa2V5IjoiM3pCaW1Dc2NlMTV2YkV0Mm8zNEhhUT09IiwiaWQiOiI0ZjRmOGExYy0zMjAyLTQ2YWUtODA5ZS00ZmNmOTMzZWU2NTQifSx7ImVuY3J5cHRlZF9rZXkiOiJDVHdTU3RQMnV1QjVZdStNUGpZY29RPT0iLCJpZCI6Ijg1MmNkN2Y3LTQwZTktNDgyZC04MjI1LWRjYmM4ZTA4ZGI4YiJ9LHsiZW5jcnlwdGVkX2tleSI6Im1ubXRuUWVHYm0rZUEzN2t6dFovRVE9PSIsImlkIjoiZWZkZGI4ZWUtODI3OC00NDM2LWE2OTgtNzJiODAzZDA1MGRiIn0seyJlbmNyeXB0ZWRfa2V5Ijoib3BicXltZVRiT3VWalJnYjJHMHpVdz09IiwiaWQiOiJkNWJkYmE1My02MDZmLTRkNDYtODg4ZC1hMWViNDRjZDVmNDEifSx7ImVuY3J5cHRlZF9rZXkiOiJiSWRsOFhoVmdobmc4Tis4cUZVbFRnPT0iLCJpZCI6ImFlZDQ5NjA5LTUwOTktNDExOC05YjA4LWI5NTM4ZGIwMGMwYyJ9LHsiZW5jcnlwdGVkX2tleSI6Ikp1SS9UMSt5cUtzUU95MjZEbzRuZmc9PSIsImlkIjoiN2I1YzFlOWYtZjhiOC00OTkyLWFhM2UtYTA4NWZjMzY3MzExIn0seyJlbmNyeXB0ZWRfa2V5IjoiM2ladUZxalh3bzhiN1lkamxKZUVPUT09IiwiaWQiOiI1YmU0MGViZi0yZWE0LTQ5ZmItYjZlYy1iMDlkZTVhYjYxN2YifSx7ImVuY3J5cHRlZF9rZXkiOiJoQ3gybzJxQlJKL2hiZVNqKzY5dHF3PT0iLCJpZCI6ImU1MzBkZjFiLWZmN2UtNDJhNC1iNTNhLThkNmRlNjhmMDAxMCJ9LHsiZW5jcnlwdGVkX2tleSI6IjhveWlGM0pQTmdzd0tPajVrWjVIT0E9PSIsImlkIjoiYjk0OTg3NDUtODJlYS00ZmZhLWFiMmItZDczN2VmNTRmODYzIn0seyJlbmNyeXB0ZWRfa2V5IjoiTEs4TENTY28zQmZYZXhLMlh0WUZSQT09IiwiaWQiOiI0ZjUyOTc1Yi1lOWYzLTRmZDctYmI4OS00MDNiMjgwMGU4Y2YifV0sInR5cGUiOiJlbnRpdGxlbWVudF9tZXNzYWdlIn0sImNvbV9rZXlfaWQiOiJiMzM2NGViNS01MWY2LTRhZTMtOGM5OC0zM2NlZDVlMzFjNzgiLCJ2ZXJzaW9uIjoxfQ.kuZip7wOBZ6-FjAO_VcBq0r816426dFK4fTdfm99NqE"
              }
            },
            "com.microsoft.playready": {
              "serverURL": "https://drm-playready-licensing.axtest.net/AcquireLicense",
              "httpRequestHeaders": {
                "X-AxDRM-Message": "eyJhbGciOiJIUzI1NiIsInR5cCI6IkpXVCJ9.eyJtZXNzYWdlIjp7InBsYXlyZWFkeSI6eyJtaW5fYXBwX3NlY3VyaXR5X2xldmVsIjoxNTAsInBsYXlfZW5hYmxlcnMiOlsiNzg2NjI3RDgtQzJBNi00NEJFLThGODgtMDhBRTI1NUIwMUE3Il19LCJrZXlzIjpbeyJlbmNyeXB0ZWRfa2V5IjoiN1hIS21uL3NmdnVQTFd0UHRHVFpEUT09IiwiaWQiOiIxZWIzMzJiMi03NDM3LTQ5YWUtYmYzOS1lNzAwMTBjYjYyMGIifSx7ImVuY3J5cHRlZF9rZXkiOiJzUXRGWDh6Y2o5bEVyZ282RDdjNGh3PT0iLCJpZCI6IjlhYTYwZTNhLTljOTEtNDc0ZC04OTM3LTdkOGIzMjU5Y2NjZCJ9LHsiZW5jcnlwdGVkX2tleSI6Im8wUlY0a2tuVE1KTFFkeVh1a1VlT2c9PSIsImlkIjoiNTk0Nzk3YTctNmIwMC00NjczLWIyZTEtYWVmYzU1MmIxYmJjIn0seyJlbmNyeXB0ZWRfa2V5IjoiZVl1dlIvS1BhWCtXWG43Rkw5WkNxQT09IiwiaWQiOiJhYWUyNTc1OC1lNDgxLTQ4OTUtODEzMy1iODA5NDgzMzkzZDAifSx7ImVuY3J5cHRlZF9rZXkiOiIwQ1BUWVpMWmk1SmhZZ0NiZThKTnhRPT0iLCJpZCI6IjkzMTEzZDVlLTJlYzgtNDNjMS05MDgzLTEwZjNkZTIwM2EyOSJ9LHsiZW5jcnlwdGVkX2tleSI6IlFQUlBrQ09tenNORkl1cCszSFp3WWc9PSIsImlkIjoiZTQ4NzcwMzctNDM3Ni00ZWRkLTg1ODYtMTQ1MTk0MzU4ODAzIn0seyJlbmNyeXB0ZWRfa2V5IjoiVWtrWUZ0TXJGMnlET0hvYWxKRmZSZz09IiwiaWQiOiJlOGFkNTk3Mi04ODE5LTQzMjYtYWQ2YS1mOWExNTE2OGJjYTcifSx7ImVuY3J5cHRlZF9rZXkiOiJkdWhnRVJSRkRiZlFEcnlwUWRCUUVRPT0iLCJpZCI6IjI2YTA5MzlmLTNhMGMtNDI4OS1hZDZiLWJiNWNlYzE3ZmY0MCJ9LHsiZW5jcnlwdGVkX2tleSI6IjFOUHp1Q1JLM3p4bWpYK3FZZnU1bXc9PSIsImlkIjoiYTVlZDcxNzMtMzc4MS00Yzc0LTkwYWMtZjA4MzRlZjFhMWM4In0seyJlbmNyeXB0ZWRfa2V5IjoiYXVQTEJjd2NmTnFSRTV1WFdUZ1NLUT09IiwiaWQiOiIzMjlmNTMzZS1mYTc3LTQwNzAtYjY1Yi0zOTI5ODBiYWRhMGQifSx7ImVuY3J5cHRlZF9rZXkiOiI2NkE1MnFiZEcyQlg3SUhTaml6WUpRPT0iLCJpZCI6IjE5N2Y4Yjg0LTNiZjItNDg2MC1iMjNhLTVjNTQ2MjhhZDBiMSJ9LHsiZW5jcnlwdGVkX2tleSI6IlhIUUE3WWlEZGZwTE05QWxwcklDK2c9PSIsImlkIjoiNGVjZGQ0YzctNGQyOS00M2ZmLWJkYWYtMDJiNzY5MDBmMTIzIn0seyJlbmNyeXB0ZWRfa2V5IjoiblBqNWl3N1IvZDR0WmdKZktoRFhYZz09IiwiaWQiOiJlZTc0NmQxMi1hNDg4LTQ5NzctYjFjYS03N2ExMDFiYjQ4M2MifSx7ImVuY3J5cHRlZF9rZXkiOiJ5U1Vma0Q5ZEliK0ExNmoydHNzNDV3PT0iLCJpZCI6IjQ5NGY5NmUxLTM1MzUtNGE4NC05MWMxLWZhYTI4M2IwNmE1NCJ9LHsiZW5jcnlwdGVkX2tleSI6InJlUHVsaXg0eFZNZHlsUnVpcG5FK0E9PSIsImlkIjoiNWMwN2JmZjQtYzcwYi00ZDAyLWEzNzgtMzgzMjZmOTEwMDBjIn0seyJlbmNyeXB0ZWRfa2V5Ijoialc3Z2E0aytMcDdxWTd4Zmo5dHB5Zz09IiwiaWQiOiIzMjgzYzM1ZS1hZTJjLTRmOGMtOGE0OS00YTc1MGFlZGYxNDIifSx7ImVuY3J5cHRlZF9rZXkiOiJLdHNNYlZRM0JXL1dwQlIwSlQwa2R3PT0iLCJpZCI6IjhkNzdiOWM0LTdmNmQtNDdmOS04NTYyLWE1ZTVlNGMzNTFjZSJ9LHsiZW5jcnlwdGVkX2tleSI6IlhRTGZKQUpmSjFyelFMZGNFRWM5L2c9PSIsImlkIjoiODIzMTcxZDctZGZjMS00ZDBlLTgwM2YtNDBhMWY1ZTQzODY4In0seyJlbmNyeXB0ZWRfa2V5IjoiR0hQSVNYTXZKWEJ6WktGQm1ZMXFCZz09IiwiaWQiOiJjMTYyYWM3ZC00MGQ3LTQ2YzAtYjJjZC1lOTQyN2Q0MzljMzIifSx7ImVuY3J5cHRlZF9rZXkiOiJ2bzJhamlLaWV6Yk9xY2tyNTN0U3B3PT0iLCJpZCI6ImZhYTZkNmY1LTM1MDEtNDg1MS05MmViLWM3ZGE0NDRlY2FhYyJ9LHsiZW5jcnlwdGVkX2tleSI6Ijg2QkEwUHYwYXk4UmV5Wk4zeElYa2c9PSIsImlkIjoiZmM0OWI3MTEtMWNiNi00MGE3LTk4NDAtODNjNDFiNTViOTliIn0seyJlbmNyeXB0ZWRfa2V5IjoibUhBbERaa0NYQWpCR1pLR2h0Y3Zpdz09IiwiaWQiOiI0M2QwMjIwNC04NjA5LTRkNDYtOTlhYy00MjVhNWI0ODAwOTgifSx7ImVuY3J5cHRlZF9rZXkiOiJ3bWhjREdZcG84YlZBSit0OGF4SUZnPT0iLCJpZCI6IjRkNmU0OTZhLTFmOTgtNGVlOC04Zjg3LTRiMTAzYmQzOGQwZiJ9LHsiZW5jcnlwdGVkX2tleSI6Ik92cWF3Y0JVQVE3cHM2T0xhSnZPRmc9PSIsImlkIjoiYzRlMGQ5ZjctZDQ4Mi00MWMzLThjYmItOTdiMTEyZDcyZTY2In0seyJlbmNyeXB0ZWRfa2V5IjoiM3dTMkdpemxWcGtuNDlRRExxcFBhZz09IiwiaWQiOiIxYzJkZTFlNC1lZDMwLTQ0NTItYTExNS0wOTIzYjk0MGM0ZWQifSx7ImVuY3J5cHRlZF9rZXkiOiJTNWRGQ25yRUNjREswOEVreHllY3lRPT0iLCJpZCI6ImRjZjQzODVmLTM1MDUtNGZmNS1iMDU1LTQ2MWQ1YTA3ZjBmNSJ9LHsiZW5jcnlwdGVkX2tleSI6IlBnRUhyK0Nrd3JYTStlSWFnUnl4b3c9PSIsImlkIjoiZjMyNGYwNGUtN2M3My00ZjM3LTgxMzUtYzg5ZjhjNGU2Y2Y0In0seyJlbmNyeXB0ZWRfa2V5IjoiSkx6UUZGMXp4MFpZMzZYSTdaR0VaUT09IiwiaWQiOiI1Y2I1M2RkOC0xMjk0LTRjOGUtOTY0ZS0yNTg2OWQ1M2EyNGEifSx7ImVuY3J5cHRlZF9rZXkiOiJVOHBRdW1HUmtrTGppSEg1cjlqWGhnPT0iLCJpZCI6IjA1NjgyYTI2LTg4NzctNDZkMy05NDY1LTEwNGEzYTQwMDEwYSJ9LHsiZW5jcnlwdGVkX2tleSI6IlVJTDZKNGRzZEpGNi9tQTM1dHIvVFE9PSIsImlkIjoiYmNlNTM0MTAtM2IwYy00OTE0LTg3YTMtNzIzNjNjYTE3NTMxIn0seyJlbmNyeXB0ZWRfa2V5IjoiM3pCaW1Dc2NlMTV2YkV0Mm8zNEhhUT09IiwiaWQiOiI0ZjRmOGExYy0zMjAyLTQ2YWUtODA5ZS00ZmNmOTMzZWU2NTQifSx7ImVuY3J5cHRlZF9rZXkiOiJDVHdTU3RQMnV1QjVZdStNUGpZY29RPT0iLCJpZCI6Ijg1MmNkN2Y3LTQwZTktNDgyZC04MjI1LWRjYmM4ZTA4ZGI4YiJ9LHsiZW5jcnlwdGVkX2tleSI6Im1ubXRuUWVHYm0rZUEzN2t6dFovRVE9PSIsImlkIjoiZWZkZGI4ZWUtODI3OC00NDM2LWE2OTgtNzJiODAzZDA1MGRiIn0seyJlbmNyeXB0ZWRfa2V5Ijoib3BicXltZVRiT3VWalJnYjJHMHpVdz09IiwiaWQiOiJkNWJkYmE1My02MDZmLTRkNDYtODg4ZC1hMWViNDRjZDVmNDEifSx7ImVuY3J5cHRlZF9rZXkiOiJiSWRsOFhoVmdobmc4Tis4cUZVbFRnPT0iLCJpZCI6ImFlZDQ5NjA5LTUwOTktNDExOC05YjA4LWI5NTM4ZGIwMGMwYyJ9LHsiZW5jcnlwdGVkX2tleSI6Ikp1SS9UMSt5cUtzUU95MjZEbzRuZmc9PSIsImlkIjoiN2I1YzFlOWYtZjhiOC00OTkyLWFhM2UtYTA4NWZjMzY3MzExIn0seyJlbmNyeXB0ZWRfa2V5IjoiM2ladUZxalh3bzhiN1lkamxKZUVPUT09IiwiaWQiOiI1YmU0MGViZi0yZWE0LTQ5ZmItYjZlYy1iMDlkZTVhYjYxN2YifSx7ImVuY3J5cHRlZF9rZXkiOiJoQ3gybzJxQlJKL2hiZVNqKzY5dHF3PT0iLCJpZCI6ImU1MzBkZjFiLWZmN2UtNDJhNC1iNTNhLThkNmRlNjhmMDAxMCJ9LHsiZW5jcnlwdGVkX2tleSI6IjhveWlGM0pQTmdzd0tPajVrWjVIT0E9PSIsImlkIjoiYjk0OTg3NDUtODJlYS00ZmZhLWFiMmItZDczN2VmNTRmODYzIn0seyJlbmNyeXB0ZWRfa2V5IjoiTEs4TENTY28zQmZYZXhLMlh0WUZSQT09IiwiaWQiOiI0ZjUyOTc1Yi1lOWYzLTRmZDctYmI4OS00MDNiMjgwMGU4Y2YifV0sInR5cGUiOiJlbnRpdGxlbWVudF9tZXNzYWdlIn0sImNvbV9rZXlfaWQiOiJiMzM2NGViNS01MWY2LTRhZTMtOGM5OC0zM2NlZDVlMzFjNzgiLCJ2ZXJzaW9uIjoxfQ.kuZip7wOBZ6-FjAO_VcBq0r816426dFK4fTdfm99NqE"
              }
            }
          }
        },
        {
          "name": "Complex multi-period with different content, clear",
          "url": "https://media.axprod.net/TestVectors/v8-MultiContent/Clear/Manifest.mpd",
          "moreInfo": "https://github.com/Axinom/dash-test-vectors"
        }
      ]
    },
    {
      "name": "Axinom Test Content (conservative/legacy)",
      "submenu": [
        {
          "name": "1080p with PlayReady and Widevine DRM, single key",
          "url": "https://media.axprod.net/TestVectors/v6.1-MultiDRM/Manifest_1080p.mpd",
          "protData": {
            "com.widevine.alpha": {
              "serverURL": "https://drm-widevine-licensing.axtest.net/AcquireLicense",
              "httpRequestHeaders": {
                "X-AxDRM-Message": "eyJ0eXAiOiJKV1QiLCJhbGciOiJIUzI1NiJ9.eyJ2ZXJzaW9uIjoxLCJjb21fa2V5X2lkIjoiNjllNTQwODgtZTllMC00NTMwLThjMWEtMWViNmRjZDBkMTRlIiwibWVzc2FnZSI6eyJ0eXBlIjoiZW50aXRsZW1lbnRfbWVzc2FnZSIsImtleXMiOlt7ImlkIjoiNmU1YTFkMjYtMjc1Ny00N2Q3LTgwNDYtZWFhNWQxZDM0YjVhIn1dfX0.yF7PflOPv9qHnu3ZWJNZ12jgkqTabmwXbDWk_47tLNE"
              }
            },
            "com.microsoft.playready": {
              "serverURL": "https://drm-playready-licensing.axtest.net/AcquireLicense",
              "httpRequestHeaders": {
                "X-AxDRM-Message": "eyJ0eXAiOiJKV1QiLCJhbGciOiJIUzI1NiJ9.eyJ2ZXJzaW9uIjoxLCJjb21fa2V5X2lkIjoiNjllNTQwODgtZTllMC00NTMwLThjMWEtMWViNmRjZDBkMTRlIiwibWVzc2FnZSI6eyJ0eXBlIjoiZW50aXRsZW1lbnRfbWVzc2FnZSIsImtleXMiOlt7ImlkIjoiNmU1YTFkMjYtMjc1Ny00N2Q3LTgwNDYtZWFhNWQxZDM0YjVhIn1dfX0.yF7PflOPv9qHnu3ZWJNZ12jgkqTabmwXbDWk_47tLNE"
              }
            }
          },
          "moreInfo": "https://github.com/Axinom/dash-test-vectors/tree/conservative"
        },
        {
          "name": "1080p with PlayReady and Widevine DRM, multiple keys",
          "url": "https://media.axprod.net/TestVectors/v6.1-MultiDRM-MultiKey/Manifest_1080p.mpd",
          "protData": {
            "com.widevine.alpha": {
              "serverURL": "https://drm-widevine-licensing.axtest.net/AcquireLicense",
              "httpRequestHeaders": {
                "X-AxDRM-Message": "eyJ0eXAiOiJKV1QiLCJhbGciOiJIUzI1NiJ9.eyJ2ZXJzaW9uIjoxLCJjb21fa2V5X2lkIjoiNjllNTQwODgtZTllMC00NTMwLThjMWEtMWViNmRjZDBkMTRlIiwibWVzc2FnZSI6eyJ0eXBlIjoiZW50aXRsZW1lbnRfbWVzc2FnZSIsImtleXMiOlt7ImlkIjoiMTUzMGQzYTAtNjkwNC00NDZhLTkxYTEtMzNhMTE1YWE4YzQxIn0seyJpZCI6ImM4M2ViNjM5LWU2NjQtNDNmOC1hZTk4LTQwMzliMGMxM2IyZCJ9LHsiaWQiOiIzZDhjYzc2Mi0yN2FjLTQwMGYtOTg5Zi04YWI1ZGM3ZDc3NzUifSx7ImlkIjoiYmQ4ZGFkNTgtMDMyZC00YzI1LTg5ZmEtYzdiNzEwZTgyYWMyIn1dfX0.9t18lFmZFVHMzpoZxYDyqOS0Bk_evGhTBw_F2JnAK2k"
              }
            },
            "com.microsoft.playready": {
              "serverURL": "https://drm-playready-licensing.axtest.net/AcquireLicense",
              "httpRequestHeaders": {
                "X-AxDRM-Message": "eyJ0eXAiOiJKV1QiLCJhbGciOiJIUzI1NiJ9.eyJ2ZXJzaW9uIjoxLCJjb21fa2V5X2lkIjoiNjllNTQwODgtZTllMC00NTMwLThjMWEtMWViNmRjZDBkMTRlIiwibWVzc2FnZSI6eyJ0eXBlIjoiZW50aXRsZW1lbnRfbWVzc2FnZSIsImtleXMiOlt7ImlkIjoiMTUzMGQzYTAtNjkwNC00NDZhLTkxYTEtMzNhMTE1YWE4YzQxIn0seyJpZCI6ImM4M2ViNjM5LWU2NjQtNDNmOC1hZTk4LTQwMzliMGMxM2IyZCJ9LHsiaWQiOiIzZDhjYzc2Mi0yN2FjLTQwMGYtOTg5Zi04YWI1ZGM3ZDc3NzUifSx7ImlkIjoiYmQ4ZGFkNTgtMDMyZC00YzI1LTg5ZmEtYzdiNzEwZTgyYWMyIn1dfX0.9t18lFmZFVHMzpoZxYDyqOS0Bk_evGhTBw_F2JnAK2k"
              }
            }
          },
          "moreInfo": "https://github.com/Axinom/dash-test-vectors/tree/conservative"
        },
        {
          "name": "1080p without encryption",
          "url": "https://media.axprod.net/TestVectors/v6.1-Clear/Manifest_1080p.mpd",
          "moreInfo": "https://github.com/Axinom/dash-test-vectors/tree/conservative"
        },
        {
          "name": "2160p with PlayReady and Widevine DRM, single key",
          "url": "https://media.axprod.net/TestVectors/v6.1-MultiDRM/Manifest.mpd",
          "protData": {
            "com.widevine.alpha": {
              "serverURL": "https://drm-widevine-licensing.axtest.net/AcquireLicense",
              "httpRequestHeaders": {
                "X-AxDRM-Message": "eyJ0eXAiOiJKV1QiLCJhbGciOiJIUzI1NiJ9.eyJ2ZXJzaW9uIjoxLCJjb21fa2V5X2lkIjoiNjllNTQwODgtZTllMC00NTMwLThjMWEtMWViNmRjZDBkMTRlIiwibWVzc2FnZSI6eyJ0eXBlIjoiZW50aXRsZW1lbnRfbWVzc2FnZSIsImtleXMiOlt7ImlkIjoiNmU1YTFkMjYtMjc1Ny00N2Q3LTgwNDYtZWFhNWQxZDM0YjVhIn1dfX0.yF7PflOPv9qHnu3ZWJNZ12jgkqTabmwXbDWk_47tLNE"
              }
            },
            "com.microsoft.playready": {
              "serverURL": "https://drm-playready-licensing.axtest.net/AcquireLicense",
              "httpRequestHeaders": {
                "X-AxDRM-Message": "eyJ0eXAiOiJKV1QiLCJhbGciOiJIUzI1NiJ9.eyJ2ZXJzaW9uIjoxLCJjb21fa2V5X2lkIjoiNjllNTQwODgtZTllMC00NTMwLThjMWEtMWViNmRjZDBkMTRlIiwibWVzc2FnZSI6eyJ0eXBlIjoiZW50aXRsZW1lbnRfbWVzc2FnZSIsImtleXMiOlt7ImlkIjoiNmU1YTFkMjYtMjc1Ny00N2Q3LTgwNDYtZWFhNWQxZDM0YjVhIn1dfX0.yF7PflOPv9qHnu3ZWJNZ12jgkqTabmwXbDWk_47tLNE"
              }
            }
          },
          "moreInfo": "https://github.com/Axinom/dash-test-vectors/tree/conservative"
        },
        {
          "name": "2160p with PlayReady and Widevine DRM, multiple keys",
          "url": "https://media.axprod.net/TestVectors/v6.1-MultiDRM-MultiKey/Manifest.mpd",
          "protData": {
            "com.widevine.alpha": {
              "serverURL": "https://drm-widevine-licensing.axtest.net/AcquireLicense",
              "httpRequestHeaders": {
                "X-AxDRM-Message": "eyJ0eXAiOiJKV1QiLCJhbGciOiJIUzI1NiJ9.eyJ2ZXJzaW9uIjoxLCJjb21fa2V5X2lkIjoiNjllNTQwODgtZTllMC00NTMwLThjMWEtMWViNmRjZDBkMTRlIiwibWVzc2FnZSI6eyJ0eXBlIjoiZW50aXRsZW1lbnRfbWVzc2FnZSIsImtleXMiOlt7ImlkIjoiMTUzMGQzYTAtNjkwNC00NDZhLTkxYTEtMzNhMTE1YWE4YzQxIn0seyJpZCI6ImM4M2ViNjM5LWU2NjQtNDNmOC1hZTk4LTQwMzliMGMxM2IyZCJ9LHsiaWQiOiIzZDhjYzc2Mi0yN2FjLTQwMGYtOTg5Zi04YWI1ZGM3ZDc3NzUifSx7ImlkIjoiYmQ4ZGFkNTgtMDMyZC00YzI1LTg5ZmEtYzdiNzEwZTgyYWMyIn1dfX0.9t18lFmZFVHMzpoZxYDyqOS0Bk_evGhTBw_F2JnAK2k"
              }
            },
            "com.microsoft.playready": {
              "serverURL": "https://drm-playready-licensing.axtest.net/AcquireLicense",
              "httpRequestHeaders": {
                "X-AxDRM-Message": "eyJ0eXAiOiJKV1QiLCJhbGciOiJIUzI1NiJ9.eyJ2ZXJzaW9uIjoxLCJjb21fa2V5X2lkIjoiNjllNTQwODgtZTllMC00NTMwLThjMWEtMWViNmRjZDBkMTRlIiwibWVzc2FnZSI6eyJ0eXBlIjoiZW50aXRsZW1lbnRfbWVzc2FnZSIsImtleXMiOlt7ImlkIjoiMTUzMGQzYTAtNjkwNC00NDZhLTkxYTEtMzNhMTE1YWE4YzQxIn0seyJpZCI6ImM4M2ViNjM5LWU2NjQtNDNmOC1hZTk4LTQwMzliMGMxM2IyZCJ9LHsiaWQiOiIzZDhjYzc2Mi0yN2FjLTQwMGYtOTg5Zi04YWI1ZGM3ZDc3NzUifSx7ImlkIjoiYmQ4ZGFkNTgtMDMyZC00YzI1LTg5ZmEtYzdiNzEwZTgyYWMyIn1dfX0.9t18lFmZFVHMzpoZxYDyqOS0Bk_evGhTBw_F2JnAK2k"
              }
            }
          },
          "moreInfo": "https://github.com/Axinom/dash-test-vectors/tree/conservative"
        },
        {
          "name": "2160p without encryption",
          "url": "https://media.axprod.net/TestVectors/v6.1-Clear/Manifest.mpd",
          "moreInfo": "https://github.com/Axinom/dash-test-vectors/tree/conservative"
        },
        {
          "name": "Multi-period 1080p with PlayReady and Widevine DRM, multiple keys",
          "url": "https://media.axprod.net/TestVectors/v6.1-MultiDRM-MultiKey-MultiPeriod/Manifest_1080p.mpd",
          "protData": {
            "com.widevine.alpha": {
              "serverURL": "https://drm-widevine-licensing.axtest.net/AcquireLicense",
              "httpRequestHeaders": {
                "X-AxDRM-Message": "eyJ0eXAiOiJKV1QiLCJhbGciOiJIUzI1NiJ9.eyJ2ZXJzaW9uIjoxLCJjb21fa2V5X2lkIjoiNjllNTQwODgtZTllMC00NTMwLThjMWEtMWViNmRjZDBkMTRlIiwibWVzc2FnZSI6eyJ0eXBlIjoiZW50aXRsZW1lbnRfbWVzc2FnZSIsImtleXMiOlt7ImlkIjoiNTNiZTc3NTctNzI4OC00YjZiLWIyMGEtZjA1YjY0YTRlZjc5In0seyJpZCI6IjBlZDgyMWE4LTgwZWQtNDBhYy1hODA0LTkyN2M5ZmRhZGJlOSJ9LHsiaWQiOiJlNDdkNzhjYS05NGRjLTQ1ZmItOWUzZC0yYTc3M2FlZjc0YjIifSx7ImlkIjoiMzJhMTQxZTktMjNhYi00NGZmLWE2YzctNTM0OWM4OTQ1MWNmIn0seyJpZCI6IjhkMDkxOTY2LTQ0YjUtNGNmOC04YTQ1LWVkMTJmZGIxOGQzNSJ9XX19.9YSK6QsDr4SYR7Q74ftq9mVtsT0ZkP3STE0zI-3mVIA"
              }
            },
            "com.microsoft.playready": {
              "serverURL": "https://drm-playready-licensing.axtest.net/AcquireLicense",
              "httpRequestHeaders": {
                "X-AxDRM-Message": "eyJ0eXAiOiJKV1QiLCJhbGciOiJIUzI1NiJ9.eyJ2ZXJzaW9uIjoxLCJjb21fa2V5X2lkIjoiNjllNTQwODgtZTllMC00NTMwLThjMWEtMWViNmRjZDBkMTRlIiwibWVzc2FnZSI6eyJ0eXBlIjoiZW50aXRsZW1lbnRfbWVzc2FnZSIsImtleXMiOlt7ImlkIjoiNTNiZTc3NTctNzI4OC00YjZiLWIyMGEtZjA1YjY0YTRlZjc5In0seyJpZCI6IjBlZDgyMWE4LTgwZWQtNDBhYy1hODA0LTkyN2M5ZmRhZGJlOSJ9LHsiaWQiOiJlNDdkNzhjYS05NGRjLTQ1ZmItOWUzZC0yYTc3M2FlZjc0YjIifSx7ImlkIjoiMzJhMTQxZTktMjNhYi00NGZmLWE2YzctNTM0OWM4OTQ1MWNmIn0seyJpZCI6IjhkMDkxOTY2LTQ0YjUtNGNmOC04YTQ1LWVkMTJmZGIxOGQzNSJ9XX19.9YSK6QsDr4SYR7Q74ftq9mVtsT0ZkP3STE0zI-3mVIA"
              }
            }
          },
          "moreInfo": "https://github.com/Axinom/dash-test-vectors/tree/conservative"
        },
        {
          "name": "Multi-period 1080p without encryption",
          "url": "https://media.axprod.net/TestVectors/v6.1-Clear/MultiPeriod_Manifest_1080p.mpd",
          "moreInfo": "https://github.com/Axinom/dash-test-vectors/tree/conservative"
        },
        {
          "name": "Multi-period 2160p with PlayReady and Widevine DRM, multiple keys",
          "url": "https://media.axprod.net/TestVectors/v6.1-MultiDRM-MultiKey-MultiPeriod/Manifest.mpd",
          "protData": {
            "com.widevine.alpha": {
              "serverURL": "https://drm-widevine-licensing.axtest.net/AcquireLicense",
              "httpRequestHeaders": {
                "X-AxDRM-Message": "eyJ0eXAiOiJKV1QiLCJhbGciOiJIUzI1NiJ9.eyJ2ZXJzaW9uIjoxLCJjb21fa2V5X2lkIjoiNjllNTQwODgtZTllMC00NTMwLThjMWEtMWViNmRjZDBkMTRlIiwibWVzc2FnZSI6eyJ0eXBlIjoiZW50aXRsZW1lbnRfbWVzc2FnZSIsImtleXMiOlt7ImlkIjoiNTNiZTc3NTctNzI4OC00YjZiLWIyMGEtZjA1YjY0YTRlZjc5In0seyJpZCI6IjBlZDgyMWE4LTgwZWQtNDBhYy1hODA0LTkyN2M5ZmRhZGJlOSJ9LHsiaWQiOiJlNDdkNzhjYS05NGRjLTQ1ZmItOWUzZC0yYTc3M2FlZjc0YjIifSx7ImlkIjoiMzJhMTQxZTktMjNhYi00NGZmLWE2YzctNTM0OWM4OTQ1MWNmIn0seyJpZCI6IjhkMDkxOTY2LTQ0YjUtNGNmOC04YTQ1LWVkMTJmZGIxOGQzNSJ9XX19.9YSK6QsDr4SYR7Q74ftq9mVtsT0ZkP3STE0zI-3mVIA"
              }
            },
            "com.microsoft.playready": {
              "serverURL": "https://drm-playready-licensing.axtest.net/AcquireLicense",
              "httpRequestHeaders": {
                "X-AxDRM-Message": "eyJ0eXAiOiJKV1QiLCJhbGciOiJIUzI1NiJ9.eyJ2ZXJzaW9uIjoxLCJjb21fa2V5X2lkIjoiNjllNTQwODgtZTllMC00NTMwLThjMWEtMWViNmRjZDBkMTRlIiwibWVzc2FnZSI6eyJ0eXBlIjoiZW50aXRsZW1lbnRfbWVzc2FnZSIsImtleXMiOlt7ImlkIjoiNTNiZTc3NTctNzI4OC00YjZiLWIyMGEtZjA1YjY0YTRlZjc5In0seyJpZCI6IjBlZDgyMWE4LTgwZWQtNDBhYy1hODA0LTkyN2M5ZmRhZGJlOSJ9LHsiaWQiOiJlNDdkNzhjYS05NGRjLTQ1ZmItOWUzZC0yYTc3M2FlZjc0YjIifSx7ImlkIjoiMzJhMTQxZTktMjNhYi00NGZmLWE2YzctNTM0OWM4OTQ1MWNmIn0seyJpZCI6IjhkMDkxOTY2LTQ0YjUtNGNmOC04YTQ1LWVkMTJmZGIxOGQzNSJ9XX19.9YSK6QsDr4SYR7Q74ftq9mVtsT0ZkP3STE0zI-3mVIA"
              }
            }
          },
          "moreInfo": "https://github.com/Axinom/dash-test-vectors/tree/conservative"
        },
        {
          "name": "Multi-period 2160p without encryption",
          "url": "https://media.axprod.net/TestVectors/v6.1-Clear/MultiPeriod_Manifest.mpd",
          "moreInfo": "https://github.com/Axinom/dash-test-vectors/tree/conservative"
        }
      ]
    },
    {
      "name": "DASH Industry Forum Test Vectors",
      "submenu": [
        {
          "url": "https://dash.akamaized.net/dash264/TestCases/1a/netflix/exMPD_BIP_TC1.mpd",
          "name": "1. All video representations with same spatial resolution encoded at different bitrates with a single audio representation."
        },
        {
          "url": "https://dash.akamaized.net/dash264/TestCases/1a/sony/SNE_DASH_SD_CASE1A_REVISED.mpd",
          "name": "2. All video representations with same spatial resolution encoded at different bitrates with a single audio representation."
        },
        {
          "url": "https://dash.akamaized.net/dash264/TestCases/1a/qualcomm/1/MultiRate.mpd",
          "name": "3. All video representations with same spatial resolution encoded at different bitrates with a single audio representation."
        },
        {
          "url": "https://dash.akamaized.net/dash264/TestCases/1a/qualcomm/2/MultiRate.mpd",
          "name": "4. All video representations with same spatial resolution encoded at different bitrates with a single audio representation."
        },
        {
          "url": "https://dash.akamaized.net/dash264/TestCases/1b/qualcomm/1/MultiRatePatched.mpd",
          "name": "5. All video representations with same spatial resolution encoded at different bitrates with a single audio representation."
        },
        {
          "url": "https://dash.akamaized.net/dash264/TestCases/1b/qualcomm/2/MultiRate.mpd",
          "name": "6. All video representations with same spatial resolution encoded at different bitrates with a single audio representation."
        },
        {
          "url": "https://dash.akamaized.net/dash264/TestCases/1c/qualcomm/1/MultiRate.mpd",
          "name": "7. All video representations with same spatial resolution encoded at different bitrates with a single audio representation."
        },
        {
          "url": "https://dash.akamaized.net/dash264/TestCases/1c/qualcomm/2/MultiRate.mpd",
          "name": "8. All video representations with same spatial resolution encoded at different bitrates with a single audio representation."
        },
        {
          "url": "https://dash.akamaized.net/dash264/TestCases/2a/qualcomm/1/MultiResMPEG2.mpd",
          "name": "1. Video representations with different spatial resolution and bitrate, with a single audio representation."
        },
        {
          "url": "https://dash.akamaized.net/dash264/TestCases/2a/qualcomm/2/MultiRes.mpd",
          "name": "2. Video representations with different spatial resolution and bitrate, with a single audio representation."
        },
        {
          "url": "https://dash.akamaized.net/dash264/TestCases/2b/qualcomm/1/MultiResMPEG2.mpd",
          "name": "3. Video representations with different spatial resolution and bitrate, with a single audio representation."
        },
        {
          "url": "https://dash.akamaized.net/dash264/TestCases/2b/qualcomm/2/MultiRes.mpd",
          "name": "4. Video representations with different spatial resolution and bitrate, with a single audio representation."
        },
        {
          "url": "https://dash.akamaized.net/dash264/TestCases/2c/qualcomm/1/MultiResMPEG2.mpd",
          "name": "5. Video representations with different spatial resolution and bitrate, with a single audio representation."
        },
        {
          "url": "https://dash.akamaized.net/dash264/TestCases/2c/qualcomm/2/MultiRes.mpd",
          "name": "6. Video representations with different spatial resolution and bitrate, with a single audio representation."
        },
        {
          "url": "https://dash.akamaized.net/dash264/TestCases/3a/fraunhofer/aac-lc_stereo_without_video/ElephantsDream/elephants_dream_audio_only_aaclc_stereo_sidx.mpd",
          "name": "1. Multiple audio representation with different audio bitrate."
        },
        {
          "url": "https://dash.akamaized.net/dash264/TestCases/3a/fraunhofer/aac-lc_stereo_without_video/Sintel/sintel_audio_only_aaclc_stereo_sidx.mpd",
          "name": "2. Multiple audio representation with different audio bitrate."
        },
        {
          "url": "https://dash.akamaized.net/dash264/TestCases/3a/fraunhofer/heaac_stereo_without_video/ElephantsDream/elephants_dream_audio_only_heaac_stereo_sidx.mpd",
          "name": "3. Multiple audio representation with different audio bitrate."
        },
        {
          "url": "https://dash.akamaized.net/dash264/TestCases/3a/fraunhofer/heaac_stereo_without_video/Sintel/sintel_audio_only_heaac_stereo_sidx.mpd",
          "name": "4. Multiple audio representation with different audio bitrate."
        },
        {
          "url": "https://dash.akamaized.net/dash264/TestCases/3a/fraunhofer/heaacv2_stereo_without_video/ElephantsDream/elephants_dream_audio_only_heaacv2_stereo_sidx.mpd",
          "name": "5. Multiple audio representation with different audio bitrate."
        },
        {
          "url": "https://dash.akamaized.net/dash264/TestCases/3a/fraunhofer/heaacv2_stereo_without_video/Sintel/sintel_audio_only_heaacv2_stereo_sidx.mpd",
          "name": "6. Multiple audio representation with different audio bitrate."
        },
        {
          "url": "https://dash.akamaized.net/dash264/TestCases/3b/fraunhofer/aac-lc_stereo_with_video/ElephantsDream/elephants_dream_480p_aaclc_stereo_sidx.mpd",
          "name": "7. Multiple audio representation with different audio bitrate."
        },
        {
          "url": "https://dash.akamaized.net/dash264/TestCases/3b/fraunhofer/aac-lc_stereo_with_video/Sintel/sintel_480p_aaclc_stereo_sidx.mpd",
          "name": "8. Multiple audio representation with different audio bitrate."
        },
        {
          "url": "https://dash.akamaized.net/dash264/TestCases/3b/fraunhofer/heaac_stereo_with_video/ElephantsDream/elephants_dream_480p_heaac_stereo_sidx.mpd",
          "name": "9. Multiple audio representation with different audio bitrate."
        },
        {
          "url": "https://dash.akamaized.net/dash264/TestCases/3b/fraunhofer/heaac_stereo_with_video/Sintel/sintel_480p_heaac_stereo_sidx.mpd",
          "name": "10.Multiple audio representation with different audio bitrate."
        },
        {
          "url": "https://dash.akamaized.net/dash264/TestCases/3b/fraunhofer/heaacv2_stereo_with_video/ElephantsDream/elephants_dream_480p_heaacv2_stereo_sidx.mpd",
          "name": "11. Multiple audio representation with different audio bitrate."
        },
        {
          "url": "https://dash.akamaized.net/dash264/TestCases/3b/fraunhofer/heaacv2_stereo_with_video/Sintel/sintel_480p_heaacv2_stereo_sidx.mpd",
          "name": "12. Multiple audio representation with different audio bitrate."
        },
        {
          "url": "https://dash.akamaized.net/dash264/TestCases/3b/sony/SNE_DASH_CASE3B_SD_REVISED.mpd",
          "name": "13. Multiple audio representation with different audio bitrate."
        },
        {
          "url": "https://dash.akamaized.net/dash264/TestCases/4b/qualcomm/1/ED_OnDemand_5SecSeg_Subtitles.mpd",
          "name": "1. One or more subtitle representations provided along with audio, video representations."
        },
        {
          "url": "https://dash.akamaized.net/dash264/TestCases/4b/qualcomm/2/TearsOfSteel_onDem5secSegSubTitles.mpd",
          "name": "2. One or more subtitle representations provided along with audio, video representations."
        },
        {
          "url": "https://dash.akamaized.net/dash264/TestCases/4b/qualcomm/3/Solekai.mpd",
          "name": "3. One or more subtitle representations provided along with audio, video representations."
        },
        {
          "url": "https://dash.akamaized.net/dash264/TestCases/4c/1/dash.mpd",
          "name": "4. One or more subtitle representations provided along with audio, video representations."
        },
        {
          "url": "https://dash.akamaized.net/dash264/TestCases/5a/nomor/1.mpd",
          "name": "1. Test content with more than one periods."
        },
        {
          "url": "https://dash.akamaized.net/dash264/TestCases/5a/nomor/3.mpd",
          "name": "2. Test content with more than one periods."
        },
        {
          "url": "https://dash.akamaized.net/dash264/TestCases/5a/nomor/4.mpd",
          "name": "3. Test content with more than one periods."
        },
        {
          "url": "https://dash.akamaized.net/dash264/TestCases/5a/nomor/5.mpd",
          "name": "4. Test content with more than one periods."
        },
        {
          "url": "https://dash.akamaized.net/dash264/TestCases/5b/nomor/1.mpd",
          "name": "5. Test content with more than one periods."
        },
        {
          "url": "https://dash.akamaized.net/dash264/TestCases/5b/nomor/2.mpd",
          "name": "6. Test content with more than one periods."
        },
        {
          "url": "https://dash.akamaized.net/dash264/TestCases/5b/nomor/3.mpd",
          "name": "7. Test content with more than one periods."
        },
        {
          "url": "https://dash.akamaized.net/dash264/TestCases/5b/nomor/4.mpd",
          "name": "8. Test content with more than one periods."
        },
        {
          "url": "https://dash.akamaized.net/dash264/TestCases/5b/nomor/5.mpd",
          "name": "9. Test content with more than one periods."
        },
        {
          "url": "https://dash.akamaized.net/dash264/TestCases/5b/nomor/6.mpd",
          "name": "10. Test content with more than one periods."
        },
        {
          "url": "https://dash.akamaized.net/dash264/TestCases/5b/nomor/7.mpd",
          "name": "11. Test content with more than one periods."
        },
        {
          "url": "https://dash.akamaized.net/dash264/TestCases/5b/nomor/8.mpd",
          "name": "12. Test content with more than one periods."
        },
        {
          "url": "https://dash.akamaized.net/dash264/TestCases/5b/nomor/9.mpd",
          "name": "13. Test content with more than one periods."
        },
        {
          "url": "https://dash.akamaized.net/dash264/TestCases/5b/nomor/10.mpd",
          "name": "14. Test content with more than one periods."
        },
        {
          "url": "https://dash.akamaized.net/dash264/TestCases/5b/nomor/11.mpd",
          "name": "15. Test content with more than one periods."
        },
        {
          "url": "https://dash.akamaized.net/dash264/TestCases/6b/microsoft/CENC_SD_Time/CENC_SD_time_MPD.mpd",
          "name": "1. Test content with encrypted representations."
        },
        {
          "url": "https://dash.akamaized.net/dash264/TestCases/6b/microsoft/CENC_HD_Time/CENC_HD_time_MPD.mpd",
          "name": "2. Test content with encrypted representations."
        },
        {
          "url": "https://dash.akamaized.net/dash264/TestCases/6c/envivio/manifest.mpd",
          "name": "3. Test content with encrypted representations."
        },
        {
          "url": "https://dash.akamaized.net/dash264/TestCases/6c/envivio/manifest2.mpd",
          "name": "4. Test content with encrypted representations."
        },
        {
          "url": "http://html5.cablelabs.com:8100/cenc/prwv/dash.mpd",
          "name": "5. Test content with encrypted representations."
        },
        {
          "url": "http://html5.cablelabs.com:8100/cenc/prwv/dash_init.mpd",
          "name": "6. Test content with encrypted representations."
        },
        {
          "url": "http://54.72.87.160/stattodyn/statodyn.php?type=mpd&pt=1376172180&tsbd=120&origmpd=http%3A%2F%2Fdash.edgesuite.net%2Fdash264%2FTestCases%2F1b%2Fthomson-networks%2F2%2Fmanifest.mpd&php=http%3A%2F%2Fdasher.eu5.org%2Fstatodyn.php&mpd=&debug=0&hack=.mpd",
          "name": "1. Test content with dynamic MPD type and no @minimumUpdatePeriod"
        },
        {
          "url": "http://54.72.87.160/stattodyn/statodyn.php?type=mpd&pt=1376172390&tsbd=120&origmpd=http%3A%2F%2Fdash.edgesuite.net%2Fdash264%2FTestCases%2F2b%2Fthomson-networks%2F2%2Fmanifest.mpd&php=http%3A%2F%2Fdasher.eu5.org%2Fstatodyn.php&mpd=&debug=0&hack=.mpd",
          "name": "2. Test content with dynamic MPD type and no @minimumUpdatePeriod"
        },
        {
          "url": "http://54.72.87.160/stattodyn/statodyn.php?type=mpd&pt=1376172485&tsbd=10&origmpd=http%3A%2F%2Fdash.edgesuite.net%2Fdash264%2FTestCases%2F2b%2Fthomson-networks%2F1%2Fmanifest.mpd&php=http%3A%2F%2Fdasher.eu5.org%2Fstatodyn.php&mpd=&debug=0&hack=.mpd",
          "name": "3. Test content with dynamic MPD type and no @minimumUpdatePeriod"
        },
        {
          "url": "http://tvnlive.dashdemo.edgesuite.net/live/manifest.mpd",
          "name": "1. Test content with dynamic MPD type and finite @minimumUpdatePeriod"
        },
        {
          "url": "https://vm2.dashif.org/livesim/testpic_2s/Manifest.mpd",
          "name": "2. Test content with dynamic MPD type and finite @minimumUpdatePeriod (livesim)"
        },
        {
          "url": "https://vm2.dashif.org/livesim/start_1800/testpic_2s/Manifest.mpd",
          "name": "3. Test content with dynamic MPD type and finite @minimumUpdatePeriod (livesim)"
        },
        {
          "url": "https://vm2.dashif.org/livesim/mup_300/tsbd_500/testpic_2s/Manifest.mpd",
          "name": "4. Test content with dynamic MPD type and finite @minimumUpdatePeriod (livesim)"
        },
        {
          "url": "https://vm2.dashif.org/livesim/modulo_10/testpic_2s/Manifest.mpd",
          "name": "5. Test content with dynamic MPD type and finite @minimumUpdatePeriod (livesim)"
        },
        {
          "url": "https://vm2.dashif.org/livesim/periods_20/testpic_2s/Manifest.mpd",
          "name": "6. Test content with dynamic MPD type and finite @minimumUpdatePeriod (livesim)"
        },
        {
          "url": "https://vm2.dashif.org/livesim/scte35_2/testpic_2s/Manifest.mpd",
          "name": "7. Test content with dynamic MPD type and finite @minimumUpdatePeriod (livesim)"
        },
        {
          "url": "https://vm2.dashif.org/livesim/utc_direct-head/testpic_2s/Manifest.mpd",
          "name": "8. Test content with dynamic MPD type and finite @minimumUpdatePeriod (livesim)"
        },
        {
          "url": "https://vm2.dashif.org/livesim-dev/baseurl_d40_u20/baseurl_u40_d20/testpic_2s/Manifest.mpd",
          "name": "9. Test content with dynamic MPD type and finite @minimumUpdatePeriod (livesim-dev)"
        },
        {
          "url": "https://dash.akamaized.net/dash264/TestCases/9a/qualcomm/1/MultiRate.mpd",
          "name": "1. Test content with a low bitrate and framerate representation to assist in trick modes."
        },
        {
          "url": "https://dash.akamaized.net/dash264/TestCases/9a/qualcomm/2/MultiRate.mpd",
          "name": "2. Test content with a low bitrate and framerate representation to assist in trick modes."
        },
        {
          "url": "https://dash.akamaized.net/dash264/TestCases/9b/qualcomm/1/MultiRate.mpd",
          "name": "3. Test content with a low bitrate and framerate representation to assist in trick modes."
        },
        {
          "url": "https://dash.akamaized.net/dash264/TestCases/9b/qualcomm/2/MultiRate.mpd",
          "name": "4. Test content with a low bitrate and framerate representation to assist in trick modes."
        },
        {
          "url": "https://dash.akamaized.net/dash264/TestCases/9c/qualcomm/1/MultiRate.mpd",
          "name": "5. Test content with a low bitrate and framerate representation to assist in trick modes."
        },
        {
          "url": "https://dash.akamaized.net/dash264/TestCases/10a/1/iis_forest_short_poem_multi_lang_480p_single_adapt_aaclc_sidx.mpd",
          "name": "1. Test content with multiple tracks, e.g. different audio language tracks, different video views etc."
        },
        {
          "url": "https://dash.akamaized.net/dash264/TestCasesHD/1a/qualcomm/1/MultiRate.mpd",
          "name": "1. All 1080p video representations encoded at different bitrates with a single audio representation."
        },
        {
          "url": "https://dash.akamaized.net/dash264/TestCasesHD/1a/qualcomm/2/MultiRate.mpd",
          "name": "2. All 1080p video representations encoded at different bitrates with a single audio representation."
        },
        {
          "url": "https://dash.akamaized.net/dash264/TestCasesHD/1b/qualcomm/1/MultiRate.mpd",
          "name": "3. All 1080p video representations encoded at different bitrates with a single audio representation."
        },
        {
          "url": "https://dash.akamaized.net/dash264/TestCasesHD/1b/qualcomm/2/MultiRate.mpd",
          "name": "4. All 1080p video representations encoded at different bitrates with a single audio representation."
        },
        {
          "url": "https://dash.akamaized.net/dash264/TestCasesHD/1c/qualcomm/1/MultiRate.mpd",
          "name": "5. All 1080p video representations encoded at different bitrates with a single audio representation."
        },
        {
          "url": "https://dash.akamaized.net/dash264/TestCasesHD/2a/qualcomm/1/MultiResMPEG2.mpd",
          "name": "1. Video representations with different spatial resolution and bitrate with at least on 1080p representation, with a single audio representation."
        },
        {
          "url": "https://dash.akamaized.net/dash264/TestCasesHD/2a/qualcomm/2/MultiRes.mpd",
          "name": "2. Video representations with different spatial resolution and bitrate with at least on 1080p representation, with a single audio representation."
        },
        {
          "url": "https://dash.akamaized.net/dash264/TestCasesHD/2b/DTV/1/live.mpd",
          "name": "3. Video representations with different spatial resolution and bitrate with at least on 1080p representation, with a single audio representation."
        },
        {
          "url": "https://dash.akamaized.net/dash264/TestCasesHD/2b/qualcomm/1/MultiResMPEG2.mpd",
          "name": "4. Video representations with different spatial resolution and bitrate with at least on 1080p representation, with a single audio representation."
        },
        {
          "url": "https://dash.akamaized.net/dash264/TestCasesHD/2b/qualcomm/2/MultiRes.mpd",
          "name": "5. Video representations with different spatial resolution and bitrate with at least on 1080p representation, with a single audio representation."
        },
        {
          "url": "https://dash.akamaized.net/dash264/TestCasesHD/2c/qualcomm/1/MultiResMPEG2.mpd",
          "name": "6. Video representations with different spatial resolution and bitrate with at least on 1080p representation, with a single audio representation."
        },
        {
          "url": "https://dash.akamaized.net/dash264/TestCasesMCA/dolby/1/1/ChID_voices_51_256_ddp.mpd",
          "name": "6-CHANNEL ID"
        },
        {
          "url": "https://dash.akamaized.net/dash264/TestCasesMCA/dolby/2/1/ChID_voices_71_768_ddp.mpd",
          "name": "8-CHANNEL ID"
        },
        {
          "url": "https://dash.akamaized.net/dash264/TestCasesMCA/dolby/3/1/ChID_voices_20_128_ddp.mpd",
          "name": "SINGLE STEREO AUDIO TRACK"
        },
        {
          "url": "https://dash.akamaized.net/dash264/TestCasesMCA/dolby/4/1/ChID_voices_71_384_448_768_ddp.mpd",
          "name": "MULTIPLE ADAPTATION SETS"
        },
        {
          "url": "https://dash.akamaized.net/dash264/TestCasesMCA/dolby/5/1/Living_Room_720p_20_96k_25fps.mpd",
          "name": "1. AC-4 TEST VECTORS"
        },
        {
          "url": "https://dash.akamaized.net/dash264/TestCasesMCA/dolby/5/2/Living_Room_720p_20_96k_2997fps.mpd",
          "name": "2. AC-4 TEST VECTORS"
        },
        {
          "url": "https://dash.akamaized.net/dash264/TestCasesMCA/dolby/5/3/Living_Room_720p_51_192k_25fps.mpd",
          "name": "3. AC-4 TEST VECTORS"
        },
        {
          "url": "https://dash.akamaized.net/dash264/TestCasesMCA/dolby/5/4/Living_Room_720p_51_192k_2997fps.mpd",
          "name": "4. AC-4 TEST VECTORS"
        },
        {
          "url": "https://dash.akamaized.net/dash264/TestCasesMCA/dolby/5/5/Living_Room_720p_51_51_192k_320k_25fps.mpd",
          "name": "5. AC-4 TEST VECTORS"
        },
        {
          "url": "https://dash.akamaized.net/dash264/TestCasesMCA/dolby/5/6/Living_Room_720p_51_51_192k_320k_2997fps.mpd",
          "name": "6. AC-4 TEST VECTORS"
        },
        {
          "url": "https://dash.akamaized.net/dash264/TestCasesMCA/dolby/5/7/Living_Room_720p_20_96k_25fps.mpd",
          "name": "7. AC-4 TEST VECTORS"
        },
        {
          "url": "https://dash.akamaized.net/dash264/TestCasesMCA/dolby/5/8/Living_Room_720p_20_96k_2997fps.mpd",
          "name": "8. AC-4 TEST VECTORS"
        },
        {
          "url": "https://dash.akamaized.net/dash264/TestCasesMCA/dolby/5/9/Living_Room_720p_51_192k_25fps.mpd",
          "name": "9. AC-4 TEST VECTORS"
        },
        {
          "url": "https://dash.akamaized.net/dash264/TestCasesMCA/dolby/5/10/Living_Room_720p_51_192k_2997fps.mpd",
          "name": "10. AC-4 TEST VECTORS"
        },
        {
          "url": "https://dash.akamaized.net/dash264/TestCasesMCA/dolby/5/11/Living_Room_720p_51_51_192k_320k_25fps.mpd",
          "name": "11. AC-4 TEST VECTORS"
        },
        {
          "url": "https://dash.akamaized.net/dash264/TestCasesMCA/dolby/5/12/Living_Room_720p_51_51_192k_320k_2997fps.mpd",
          "name": "12. AC-4 TEST VECTORS"
        },
        {
          "url": "https://dash.akamaized.net/dash264/TestCasesMCA/dts/1/Paint_dtsc_testA.mpd",
          "name": "1. SINGLE MULTICHANNEL AUDIO TRACK"
        },
        {
          "url": "https://dash.akamaized.net/dash264/TestCasesMCA/dts/1/Paint_dtse_testA.mpd",
          "name": "2. SINGLE MULTICHANNEL AUDIO TRACK"
        },
        {
          "url": "https://dash.akamaized.net/dash264/TestCasesMCA/dts/1/Paint_dtsh_testA.mpd",
          "name": "3. SINGLE MULTICHANNEL AUDIO TRACK"
        },
        {
          "url": "https://dash.akamaized.net/dash264/TestCasesMCA/dts/1/Paint_dtsl_testA.mpd",
          "name": "4. SINGLE MULTICHANNEL AUDIO TRACK"
        },
        {
          "url": "https://dash.akamaized.net/dash264/TestCasesMCA/dts/2/Paint_dtsc_testB.mpd",
          "name": "1. SINGLE STEREO AUDIO TRACK"
        },
        {
          "url": "https://dash.akamaized.net/dash264/TestCasesMCA/dts/2/Paint_dtse_testB.mpd",
          "name": "2. SINGLE STEREO AUDIO TRACK"
        },
        {
          "url": "https://dash.akamaized.net/dash264/TestCasesMCA/dts/2/Paint_dtsl_testB.mpd",
          "name": "3. SINGLE STEREO AUDIO TRACK"
        },
        {
          "url": "https://dash.akamaized.net/dash264/TestCasesMCA/dts/3/Paint_dtsc_testD.mpd",
          "name": "1. MULTIPLE ADAPTATION SETS"
        },
        {
          "url": "https://dash.akamaized.net/dash264/TestCasesMCA/dts/3/Paint_dtse_testD.mpd",
          "name": "2. MULTIPLE ADAPTATION SETS"
        },
        {
          "url": "https://dash.akamaized.net/dash264/TestCasesMCA/dts/3/Paint_dtsh_testD.mpd",
          "name": "3. MULTIPLE ADAPTATION SETS"
        },
        {
          "url": "https://dash.akamaized.net/dash264/TestCasesMCA/dts/3/Paint_dtsl_testD.mpd",
          "name": "4, MULTIPLE ADAPTATION SETS"
        },
        {
          "url": "https://dash.akamaized.net/dash264/TestCasesMCA/fraunhofer/HE-AACv2_Multichannel/1/6chID/6chId_480p_single_adapt_heaac5_1_sidx.mpd",
          "name": "6-CHANNEL ID"
        },
        {
          "url": "https://dash.akamaized.net/dash264/TestCasesMCA/fraunhofer/HE-AACv2_Multichannel/2/8chID/8ch_id_480p_single_adapt_heaac7_1_cf12_sidx.mpd",
          "name": "8-CHANNEL ID"
        },
        {
          "url": "https://dash.akamaized.net/dash264/TestCasesMCA/fraunhofer/HE-AACv2_Multichannel/3/ElephantsDream_6ch/elephants_dream_480p_heaac5_1_sidx.mpd",
          "name": "1. MULTIPLE AUDIO REPRESENTATIONS"
        },
        {
          "url": "https://dash.akamaized.net/dash264/TestCasesMCA/fraunhofer/HE-AACv2_Multichannel/3/Sintel_6ch/sintel_480p_heaac5_1_sidx.mpd",
          "name": "2. MULTIPLE AUDIO REPRESENTATIONS"
        },
        {
          "url": "https://dash.akamaized.net/dash264/TestCasesMCA/fraunhofer/HE-AACv2_Multichannel/3/Sintel_8ch/sintel_480p_heaac7_1_cf12_sidx.mpd",
          "name": "3. MULTIPLE AUDIO REPRESENTATIONS"
        },
        {
          "url": "https://dash.akamaized.net/dash264/TestCasesMCA/fraunhofer/MPEG_Surround/1/6chID/6chId_480p_single_adapt_mps5_1_sidx.mpd",
          "name": "6-CHANNEL ID"
        },
        {
          "url": "https://dash.akamaized.net/dash264/TestCasesMCA/fraunhofer/MPEG_Surround/2/ElephantsDream_6ch/elephants_dream_480p_mps5_1_sidx.mpd",
          "name": "MULTIPLE AUDIO REPRESENTATIONS"
        },
        {
          "url": "https://dash.akamaized.net/dash264/TestCasesMCA/fraunhofer/MPEG_Surround/2/Sintel_6ch/sintel_480p_mps5_1_sidx.mpd",
          "name": "MULTIPLE AUDIO REPRESENTATIONS"
        },
        {
          "url": "https://dash.akamaized.net/dash264/TestCasesMCA/fraunhofer/MPEGH_Stereo/1/sintel_audio_video_mpegh_stereo_sidx.mpd",
          "name": "STEREO MPEG-H AUDIO"
        },
        {
          "url": "https://dash.akamaized.net/dash264/TestCasesMCA/fraunhofer/MPEGH_51/1/sintel_audio_video_mpegh_5_1_brs_sidx.mpd",
          "name": "5.1 MPEG-H AUDIO"
        },
        {
          "url": "https://dash.akamaized.net/dash264/TestCasesMCA/fraunhofer/MPEGH_714/1/sintel_audio_video_mpegh_7_1_4_sidx.mpd",
          "name": "7.1+4 MPEG-H AUDIO"
        },
        {
          "url": "https://dash.akamaized.net/dash264/TestCasesHEVC/1a/1/TOS_OnDemand_HEVC_MultiRate.mpd",
          "name": "1. HEVC SINGLE RESOLUTION MULTI-RATE"
        },
        {
          "url": "https://dash.akamaized.net/dash264/TestCasesHEVC/1a/2/BBB_OnDemand_HEVC_MultiRate.mpd",
          "name": "2. HEVC SINGLE RESOLUTION MULTI-RATE"
        },
        {
          "url": "https://dash.akamaized.net/dash264/TestCasesHEVC/1a/9/tos_ondemand_multirate_hvc.mpd",
          "name": "3. HEVC SINGLE RESOLUTION MULTI-RATE"
        },
        {
          "url": "https://dash.akamaized.net/dash264/TestCasesHEVC/1b/1/TOS_Live_HEVC_MultiRate.mpd",
          "name": "4. HEVC SINGLE RESOLUTION MULTI-RATE"
        },
        {
          "url": "https://dash.akamaized.net/dash264/TestCasesHEVC/1b/2/BBB_Live_HEVC_MultiRate.mpd",
          "name": "5. HEVC SINGLE RESOLUTION MULTI-RATE"
        },
        {
          "url": "https://dash.akamaized.net/dash264/TestCasesHEVC/1b/10/tos_live_multirate_hvc.mpd",
          "name": "6. HEVC SINGLE RESOLUTION MULTI-RATE"
        },
        {
          "url": "https://dash.akamaized.net/dash264/TestCasesHEVC/2a/1/TOS_OnDemand_HEVC_MultiRes.mpd",
          "name": "1. HEVC MULTI-RESOLUTION MULTI-RATE"
        },
        {
          "url": "https://dash.akamaized.net/dash264/TestCasesHEVC/2a/2/BBB_OnDemand_HEVC_MultiRes.mpd",
          "name": "2. HEVC MULTI-RESOLUTION MULTI-RATE"
        },
        {
          "url": "https://dash.akamaized.net/dash264/TestCasesHEVC/2a/11/tos_ondemand_multires_hvc.mpd",
          "name": "3. HEVC MULTI-RESOLUTION MULTI-RATE"
        },
        {
          "url": "https://dash.akamaized.net/dash264/TestCasesHEVC/2a/12/tos_ondemand_multires_10bit_hev.mpd",
          "name": "4. HEVC MULTI-RESOLUTION MULTI-RATE"
        },
        {
          "url": "https://dash.akamaized.net/dash264/TestCasesHEVC/2a/13/tos_ondemand_multires_10bit_hvc.mpd",
          "name": "5. HEVC MULTI-RESOLUTION MULTI-RATE"
        },
        {
          "url": "https://dash.akamaized.net/dash264/TestCasesHEVC/2b/1/TOS_Live_HEVC_MultiRes.mpd",
          "name": "6. HEVC MULTI-RESOLUTION MULTI-RATE"
        },
        {
          "url": "https://dash.akamaized.net/dash264/TestCasesHEVC/2b/2/BBB_Live_HEVC_MultiRes.mpd",
          "name": "7. HEVC MULTI-RESOLUTION MULTI-RATE"
        },
        {
          "url": "https://dash.akamaized.net/dash264/TestCasesHEVC/2b/14/tos_live_multires_hvc.mpd",
          "name": "8. HEVC MULTI-RESOLUTION MULTI-RATE"
        },
        {
          "url": "https://dash.akamaized.net/dash264/TestCasesHEVC/2b/15/tos_live_multires_10bit_hev.mpd",
          "name": "9. HEVC MULTI-RESOLUTION MULTI-RATE"
        },
        {
          "url": "https://dash.akamaized.net/dash264/TestCasesHEVC/2b/16/tos_live_multires_10bit_hvc.mpd",
          "name": "10. HEVC MULTI-RESOLUTION MULTI-RATE"
        },
        {
          "url": "https://dash.akamaized.net/dash264/TestCasesHEVC/2b/17/bbb_live_multires_10bit_hev.mpd",
          "name": "11. HEVC MULTI-RESOLUTION MULTI-RATE"
        },
        {
          "url": "https://dash.akamaized.net/dash264/TestCasesHEVC/2b/18/bbb_live_multires_10bit_hvc.mpd",
          "name": "12. HEVC MULTI-RESOLUTION MULTI-RATE"
        },
        {
          "url": "https://dash.akamaized.net/dash264/TestCasesNegative/1/1.mpd",
          "name": "1. NEGATIVE - ESSENTIAL PROPERTY"
        },
        {
          "url": "https://dash.akamaized.net/dash264/TestCasesNegative/1/2.mpd",
          "name": "2. NEGATIVE - ESSENTIAL PROPERTY"
        },
        {
          "url": "https://dash.akamaized.net/dash264/TestCasesNegative/2/1.mpd",
          "name": "1. NEGATIVE - CONTENT PROTECTION"
        },
        {
          "url": "https://dash.akamaized.net/dash264/TestCasesNegative/2/2.mpd",
          "name": "1. NEGATIVE - CONTENT PROTECTION"
        }
      ]
    },
    {
      "name": "BBC R&D Test Content",
      "submenu": [
        {
          "name": "BBC R&D Testcard",
          "url": "http://rdmedia.bbc.co.uk/dash/ondemand/testcard/1/client_manifest-events.mpd",
          "moreInfo": "http://rdmedia.bbc.co.uk/dash/ondemand/testcard/"
        },
        {
          "name": "BBC R&D EBU-TT-D Subtitling Test",
          "url": "http://rdmedia.bbc.co.uk/dash/ondemand/elephants_dream/1/client_manifest-all.mpd",
          "moreInfo": "http://rdmedia.bbc.co.uk/dash/ondemand/elephants_dream/"
        }
      ]
    },
    {
      "name": "Wowza Test Content",
      "submenu": [
        {
          "name": "Clear Dynamic SegmentTimeline",
          "url": "http://wowzaec2demo.streamlock.net/live/bigbuckbunny/manifest_mvtime.mpd"
        },
        {
          "name": "Clear Dynamic SegmentTemplate",
          "url": "http://wowzaec2demo.streamlock.net/live/bigbuckbunny/manifest_mvnumber.mpd"
        },
        {
          "name": "Clear Dynamic SegmentList",
          "url": "http://wowzaec2demo.streamlock.net/live/bigbuckbunny/manifest_mvlist.mpd"
        },
        {
          "name": "Clear Static SegmentTimeline",
          "url": "http://wowzaec2demo.streamlock.net/vod/_definst_/ElephantsDream/smil:ElephantsDream.smil/manifest_mvtime.mpd"
        },
        {
          "name": "Clear Static SegmentTemplate",
          "url": "http://wowzaec2demo.streamlock.net/vod/_definst_/ElephantsDream/smil:ElephantsDream.smil/manifest_mvnumber.mpd"
        },
        {
          "name": "Clear Static SegmentList",
          "url": "http://wowzaec2demo.streamlock.net/vod/_definst_/ElephantsDream/smil:ElephantsDream.smil/manifest_mvlist.mpd"
        },
        {
          "name": "Widevine Dynamic SegmentTimeline",
          "url": "http://wowzaec2demo.streamlock.net/live/bigbuckbunny-enc-wv.stream/manifest_mvtime.mpd",
          "protData": {
            "com.widevine.alpha": {
              "serverURL": "http://widevine-proxy.appspot.com/proxy"
            }
          }
        },
        {
          "name": "Widevine Dynamic SegmentTemplate",
          "url": "http://wowzaec2demo.streamlock.net/live/bigbuckbunny-enc-wv.stream/manifest_mvnumber.mpd",
          "protData": {
            "com.widevine.alpha": {
              "serverURL": "http://widevine-proxy.appspot.com/proxy"
            }
          }
        },
        {
          "name": "Widevine Dynamic SegmentList",
          "url": "http://wowzaec2demo.streamlock.net/live/bigbuckbunny-enc-wv.stream/manifest_mvlist.mpd",
          "protData": {
            "com.widevine.alpha": {
              "serverURL": "http://widevine-proxy.appspot.com/proxy"
            }
          }
        },
        {
          "name": "Widevine Static SegmentTimeline",
          "url": "http://wowzaec2demo.streamlock.net/vod/elephantsdream_1100kbps-enc-wv.mp4/manifest_mvtime.mpd",
          "protData": {
            "com.widevine.alpha": {
              "serverURL": "http://widevine-proxy.appspot.com/proxy"
            }
          }
        },
        {
          "name": "Widevine Static SegmentTemplate",
          "url": "http://wowzaec2demo.streamlock.net/vod/elephantsdream_1100kbps-enc-wv.mp4/manifest_mvnumber.mpd",
          "protData": {
            "com.widevine.alpha": {
              "serverURL": "http://widevine-proxy.appspot.com/proxy"
            }
          }
        },
        {
          "name": "Widevine Static SegmentList",
          "url": "http://wowzaec2demo.streamlock.net/vod/elephantsdream_1100kbps-enc-wv.mp4/manifest_mvlist.mpd ",
          "protData": {
            "com.widevine.alpha": {
              "serverURL": "http://widevine-proxy.appspot.com/proxy"
            }
          }
        }
      ]
    },
    {
      "name": "D-DASH Test Content",
      "submenu": [
        {
          "name": "D-Dash #1",
          "url": "http://www-itec.uni-klu.ac.at/dash/ddash/mpdGenerator.php?segmentlength=2&type=full"
        },
        {
          "name": "D-Dash #2",
          "url": "http://www-itec.uni-klu.ac.at/dash/ddash/mpdGenerator.php?segmentlength=4&type=full"
        },
        {
          "name": "D-Dash #3",
          "url": "http://www-itec.uni-klu.ac.at/dash/ddash/mpdGenerator.php?segmentlength=6&type=full"
        },
        {
          "name": "D-Dash #4",
          "url": "http://www-itec.uni-klu.ac.at/dash/ddash/mpdGenerator.php?segmentlength=8&type=full"
        },
        {
          "name": "D-Dash #5",
          "url": "http://www-itec.uni-klu.ac.at/dash/ddash/mpdGenerator.php?segmentlength=10&type=full"
        },
        {
          "name": "D-Dash #6",
          "url": "http://www-itec.uni-klu.ac.at/dash/ddash/mpdGenerator.php?segmentlength=15&type=full"
        }
      ]
    },
    {
      "name": "Other samples",
      "submenu": [
        {
          "name": "4K",
          "url": "https://dash.akamaized.net/akamai/streamroot/050714/Spring_4Ktest.mpd"
        },
        {
          "name": "Segment List",
          "url": "http://www.digitalprimates.net/dash/streams/gpac/mp4-main-multi-mpd-AV-NBS.mpd"
        },
        {
          "name": "Segment Template",
          "url": "http://www.digitalprimates.net/dash/streams/mp4-live-template/mp4-live-mpd-AV-BS.mpd"
        },
        {
          "name": "Unified Streaming - Timeline",
          "url": "http://demo.unified-streaming.com/video/ateam/ateam.ism/ateam.mpd"
        },
        {
          "name": "Unified Streaming Live",
          "url": "http://live.unified-streaming.com/loop/loop.isml/loop.mpd?format=mp4&session_id=25020"
        }
      ]
    },
    {
      "name": "Smooth Streaming",
      "submenu": [
        {
          "url": "http://2is7server2.rd.francetelecom.com/hasplayer/VOD_1/VOD_1.ism/manifest",
          "name": "Prince Of Persia"
        },
        {
          "url": "http://2is7server2.rd.francetelecom.com/hasplayer/LIVE_1.isml/manifest",
          "name": "Prince Of Persia - Live",
          "bufferConfig" : {
            "liveDelay": 16,
            "stableBufferTime": 16,
            "bufferTimeAtTopQuality": 16,
            "bufferTimeAtTopQualityLongForm": 16
          }
        },
        {
          "url": "http://2is7server1.rd.francetelecom.com/C4/C4-50_TVApp2.isml/Manifest",
          "name": "Arte (subtitles)",
          "bufferConfig" : {
            "liveDelay": 16,
            "stableBufferTime": 16,
            "bufferTimeAtTopQuality": 16,
            "bufferTimeAtTopQualityLongForm": 16
          }
        },
        {
          "url": "http://2is7server1.rd.francetelecom.com/VOD/BBB-SD/big_buck_bunny_1080p_stereo.ism/Manifest",
          "name": "Big Buck Bunny"
        },
        {
          "url": "http://playready.directtaps.net/smoothstreaming/SSWSS720H264/SuperSpeedway_720.ism/Manifest",
          "name": "Super Speedway"
        },
        {
          "url": "http://playready.directtaps.net/smoothstreaming/SSWSS720H264PR/SuperSpeedway_720.ism/Manifest",
          "name": "Super Speedway + PlayReady DRM"
        }
      ]
    }
  ]
}<|MERGE_RESOLUTION|>--- conflicted
+++ resolved
@@ -147,121 +147,7 @@
       ]
     },
     {
-<<<<<<< HEAD
-      "name": "CableLabs Test Content",
-      "submenu": [
-        {
-          "name": "CableLabs Cenc Widevine",
-          "url": "http://html5.cablelabs.com:8100/cenc/wv/dash.mpd",
-          "protData": {
-            "com.widevine.alpha": {
-              "serverURL": "https://html5.cablelabs.com:8025"
-            }
-          }
-        },
-        {
-          "name": "CableLabs Cenc Widevine/ClearKey",
-          "url": "http://html5.cablelabs.com:8100/cenc/wvck/dash.mpd",
-          "protData": {
-            "com.widevine.alpha": {
-              "serverURL": "https://html5.cablelabs.com:8025"
-            },
-            "org.w3.clearkey": {
-              "clearkeys": {
-                "H3JbV93QV3mPNBKQON2UtQ": "ClKhDPHMtCouEx1vLGsJsA"
-              }
-            }
-          }
-        },
-        {
-          "name": "CableLabs Cenc Widevine/ClearKey (InitData in MPD)",
-          "url": "http://html5.cablelabs.com:8100/cenc/wvck/dash_initdata.mpd",
-          "protData": {
-            "com.widevine.alpha": {
-              "serverURL": "https://html5.cablelabs.com:8025"
-            },
-            "org.w3.clearkey": {
-              "clearkeys": {
-                "H3JbV93QV3mPNBKQON2UtQ": "ClKhDPHMtCouEx1vLGsJsA"
-              }
-            }
-          }
-        },
-        {
-          "name": "CableLabs Cenc PlayReady",
-          "url": "http://html5.cablelabs.com:8100/cenc/pr/dash.mpd"
-        },
-        {
-          "name": "CableLabs Cenc PlayReady (InitData in MPD)",
-          "url": "http://html5.cablelabs.com:8100/cenc/pr/dash_initdata.mpd"
-        },
-        {
-          "name": "CableLabs Cenc PR/WV",
-          "url": "http://html5.cablelabs.com:8100/cenc/prwv/dash.mpd",
-          "protData": {
-            "com.widevine.alpha": {
-              "drmtoday": true,
-              "serverURL": "https://lic.staging.drmtoday.com/license-proxy-widevine/cenc/",
-              "httpRequestHeaders": {
-                "dt-custom-data": "eyJ1c2VySWQiOiIxMjM0NSIsInNlc3Npb25JZCI6ImV3b2dJQ0p3Y205bWFXeGxJaUE2SUhzS0lDQWdJQ0p3ZFhKamFHRnpaU0lnT2lCN0lIMEtJQ0I5TEFvZ0lDSnZkWFJ3ZFhSUWNtOTBaV04wYVc5dUlpQTZJSHNLSUNBZ0lDSmthV2RwZEdGc0lpQTZJR1poYkhObExBb2dJQ0FnSW1GdVlXeHZaM1ZsSWlBNklHWmhiSE5sTEFvZ0lDQWdJbVZ1Wm05eVkyVWlJRG9nWm1Gc2MyVUtJQ0I5TEFvZ0lDSnpkRzl5WlV4cFkyVnVjMlVpSURvZ1ptRnNjMlVLZlFvSyIsIm1lcmNoYW50IjoiY2FibGVsYWJzIn0K"
-              }
-            },
-            "com.microsoft.playready": {
-              "drmtoday": true,
-              "serverURL": "https://lic.staging.drmtoday.com/license-proxy-headerauth/drmtoday/RightsManager.asmx",
-              "httpRequestHeaders": {
-                "http-header-CustomData": "eyJ1c2VySWQiOiIxMjM0NSIsInNlc3Npb25JZCI6ImV3b2dJQ0p3Y205bWFXeGxJaUE2SUhzS0lDQWdJQ0p3ZFhKamFHRnpaU0lnT2lCN0lIMEtJQ0I5TEFvZ0lDSnZkWFJ3ZFhSUWNtOTBaV04wYVc5dUlpQTZJSHNLSUNBZ0lDSmthV2RwZEdGc0lpQTZJR1poYkhObExBb2dJQ0FnSW1GdVlXeHZaM1ZsSWlBNklHWmhiSE5sTEFvZ0lDQWdJbVZ1Wm05eVkyVWlJRG9nWm1Gc2MyVUtJQ0I5TEFvZ0lDSnpkRzl5WlV4cFkyVnVjMlVpSURvZ1ptRnNjMlVLZlFvSyIsIm1lcmNoYW50IjoiY2FibGVsYWJzIn0K"
-              }
-            }
-          }
-        },
-        {
-          "name": "CableLabs Cenc PR/WV (InitData in MPD)",
-          "url": "http://html5.cablelabs.com:8100/cenc/prwv/dash_init.mpd",
-          "protData": {
-            "com.widevine.alpha": {
-              "drmtoday": true,
-              "serverURL": "https://lic.staging.drmtoday.com/license-proxy-widevine/cenc/",
-              "httpRequestHeaders": {
-                "dt-custom-data": "eyJ1c2VySWQiOiIxMjM0NSIsInNlc3Npb25JZCI6ImV3b2dJQ0p3Y205bWFXeGxJaUE2SUhzS0lDQWdJQ0p3ZFhKamFHRnpaU0lnT2lCN0lIMEtJQ0I5TEFvZ0lDSnZkWFJ3ZFhSUWNtOTBaV04wYVc5dUlpQTZJSHNLSUNBZ0lDSmthV2RwZEdGc0lpQTZJR1poYkhObExBb2dJQ0FnSW1GdVlXeHZaM1ZsSWlBNklHWmhiSE5sTEFvZ0lDQWdJbVZ1Wm05eVkyVWlJRG9nWm1Gc2MyVUtJQ0I5TEFvZ0lDSnpkRzl5WlV4cFkyVnVjMlVpSURvZ1ptRnNjMlVLZlFvSyIsIm1lcmNoYW50IjoiY2FibGVsYWJzIn0K"
-              }
-            },
-            "com.microsoft.playready": {
-              "drmtoday": true,
-              "serverURL": "https://lic.staging.drmtoday.com/license-proxy-headerauth/drmtoday/RightsManager.asmx",
-              "httpRequestHeaders": {
-                "http-header-CustomData": "eyJ1c2VySWQiOiIxMjM0NSIsInNlc3Npb25JZCI6ImV3b2dJQ0p3Y205bWFXeGxJaUE2SUhzS0lDQWdJQ0p3ZFhKamFHRnpaU0lnT2lCN0lIMEtJQ0I5TEFvZ0lDSnZkWFJ3ZFhSUWNtOTBaV04wYVc5dUlpQTZJSHNLSUNBZ0lDSmthV2RwZEdGc0lpQTZJR1poYkhObExBb2dJQ0FnSW1GdVlXeHZaM1ZsSWlBNklHWmhiSE5sTEFvZ0lDQWdJbVZ1Wm05eVkyVWlJRG9nWm1Gc2MyVUtJQ0I5TEFvZ0lDSnpkRzl5WlV4cFkyVnVjMlVpSURvZ1ptRnNjMlVLZlFvSyIsIm1lcmNoYW50IjoiY2FibGVsYWJzIn0K"
-              }
-            }
-          }
-        },
-        {
-          "name": "CableLabs Cenc PR/WV (2-Period, 2-Key)",
-          "url": "http://html5.cablelabs.com:8100/cenc/prwv_mp/dash.mpd",
-          "protData": {
-            "com.widevine.alpha": {
-              "drmtoday": true,
-              "serverURL": "https://lic.staging.drmtoday.com/license-proxy-widevine/cenc/",
-              "httpRequestHeaders": {
-                "dt-custom-data": "eyJ1c2VySWQiOiIxMjM0NSIsInNlc3Npb25JZCI6ImV3b2dJQ0p3Y205bWFXeGxJaUE2SUhzS0lDQWdJQ0p3ZFhKamFHRnpaU0lnT2lCN0lIMEtJQ0I5TEFvZ0lDSnZkWFJ3ZFhSUWNtOTBaV04wYVc5dUlpQTZJSHNLSUNBZ0lDSmthV2RwZEdGc0lpQTZJR1poYkhObExBb2dJQ0FnSW1GdVlXeHZaM1ZsSWlBNklHWmhiSE5sTEFvZ0lDQWdJbVZ1Wm05eVkyVWlJRG9nWm1Gc2MyVUtJQ0I5TEFvZ0lDSnpkRzl5WlV4cFkyVnVjMlVpSURvZ1ptRnNjMlVLZlFvSyIsIm1lcmNoYW50IjoiY2FibGVsYWJzIn0K"
-              }
-            },
-            "com.microsoft.playready": {
-              "drmtoday": true,
-              "serverURL": "https://lic.staging.drmtoday.com/license-proxy-headerauth/drmtoday/RightsManager.asmx",
-              "httpRequestHeaders": {
-                "http-header-CustomData": "eyJ1c2VySWQiOiIxMjM0NSIsInNlc3Npb25JZCI6ImV3b2dJQ0p3Y205bWFXeGxJaUE2SUhzS0lDQWdJQ0p3ZFhKamFHRnpaU0lnT2lCN0lIMEtJQ0I5TEFvZ0lDSnZkWFJ3ZFhSUWNtOTBaV04wYVc5dUlpQTZJSHNLSUNBZ0lDSmthV2RwZEdGc0lpQTZJR1poYkhObExBb2dJQ0FnSW1GdVlXeHZaM1ZsSWlBNklHWmhiSE5sTEFvZ0lDQWdJbVZ1Wm05eVkyVWlJRG9nWm1Gc2MyVUtJQ0I5TEFvZ0lDSnpkRzl5WlV4cFkyVnVjMlVpSURvZ1ptRnNjMlVLZlFvSyIsIm1lcmNoYW50IjoiY2FibGVsYWJzIn0K"
-              }
-            }
-          }
-        }
-      ]
-    },
-    {
       "name": "Axinom Test Content (modern)",
-=======
-      "name": "Axinom Test Content (v7.0, modern)",
->>>>>>> e98181b7
       "submenu": [
         {
           "name": "1080p with PlayReady and Widevine DRM, single key",
