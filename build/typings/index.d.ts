--- conflicted
+++ resolved
@@ -128,7 +128,7 @@
         getUsePixelRatioInLimitBitrateByPortal(): any;
         setUsePixelRatioInLimitBitrateByPortal(value: boolean): void;
         setTextTrack(idx: number): void;
-<<<<<<< HEAD
+        getThumbnail(time: number): Thumbnail;
         getBitrateInfoListFor(type: 'video' | 'audio'): BitrateInfo[];
         setInitialBitrateFor(type: 'video' | 'audio', value: number): void;
         getInitialBitrateFor(type: 'video' | 'audio'): number;
@@ -145,25 +145,6 @@
         setTrackSwitchModeFor(type: 'video' | 'audio', mode: TrackSwitchMode): void;
         setSelectionModeForInitialTrack(mode: TrackSelectionMode): void;
         getSelectionModeForInitialTrack(): TrackSelectionMode;
-=======
-        getThumbnail(time: number): Thumbnail;
-        getBitrateInfoListFor(type: string): Object[];
-        setInitialBitrateFor(type: string, value: number): void;
-        getInitialBitrateFor(type: string): number;
-        setInitialRepresentationRatioFor(type: string, value: number): void;
-        getInitialRepresentationRatioFor(type: string): number;
-        getStreamsFromManifest(manifest: Object): Object[];
-        getTracksFor(type: string): Object[];
-        getTracksForTypeFromManifest(type: string, manifest: Object, streamInfo: Object): Object[];
-        getCurrentTrackFor(type: string): MediaInfo | null;
-        setInitialMediaSettingsFor(type: string, value: Object): void;
-        getInitialMediaSettingsFor(type: string): Object;
-        setCurrentTrack(track: Object): void;
-        getTrackSwitchModeFor(type: string): string;
-        setTrackSwitchModeFor(type: string, mode: string): void;
-        setSelectionModeForInitialTrack(mode: string): void;
-        getSelectionModeForInitialTrack(): string;
->>>>>>> bfc27485
         getAutoSwitchQuality(): boolean;
         setAutoSwitchQuality(value: boolean): void;
         setFastSwitchEnabled(value: boolean): void;
@@ -260,7 +241,6 @@
         TEXT_TRACK_ADDED: 'textTrackAdded';
     }
 
-<<<<<<< HEAD
     export interface Event {
         type: string;
     }
@@ -636,10 +616,6 @@
         embeddedImages?: { [id: string]: string };
     }
 
-    export type MetricType = 'ManifestUpdate' | 'RequestsQueue';
-    export type TrackSwitchMode = 'alwaysReplace' | 'neverReplace';
-    export type TrackSelectionMode = 'highestBitrate' | 'widestRange';
-=======
     export interface Thumbnail {
         url: string;
         width: number;
@@ -647,5 +623,8 @@
         x: number;
         y: number;
     }
->>>>>>> bfc27485
+
+    export type MetricType = 'ManifestUpdate' | 'RequestsQueue';
+    export type TrackSwitchMode = 'alwaysReplace' | 'neverReplace';
+    export type TrackSelectionMode = 'highestBitrate' | 'widestRange';
 }