--- conflicted
+++ resolved
@@ -40,6 +40,7 @@
 
 const LICENSE_SERVER_REQUEST_RETRIES = 3;
 const LICENSE_SERVER_REQUEST_RETRY_INTERVAL = 1000;
+const LICENSE_SERVER_REQUEST_DEFAULT_TIMEOUT = 8000;
 
 /**
  * @module ProtectionController
@@ -613,11 +614,7 @@
                 return;
             }
 
-<<<<<<< HEAD
-            if (xhr.status == 200) {
-=======
             if (xhr.status === 200) {
->>>>>>> 043e54d5
                 const licenseMessage = licenseServerData.getLicenseMessage(xhr.response, keySystemString, messageType);
                 if (licenseMessage !== null) {
                     sendLicenseRequestCompleteEvent(eventData);
@@ -645,19 +642,22 @@
         const reqPayload = keySystem.getLicenseRequestFromMessage(message);
         const reqMethod = licenseServerData.getHTTPMethod(messageType);
         const responseType = licenseServerData.getResponseType(keySystemString, messageType);
+        const timeout = protData && !isNaN(protData.httpTimeout) ? protData.httpTimeout : LICENSE_SERVER_REQUEST_DEFAULT_TIMEOUT;
 
         doLicenseRequest(url, reqHeaders, reqMethod, responseType, withCredentials, reqPayload,
-            LICENSE_SERVER_REQUEST_RETRIES, onLoad, onAbort, onError);
+            LICENSE_SERVER_REQUEST_RETRIES, timeout, onLoad, onAbort, onError);
     }
 
     // Implement license requests with a retry mechanism to avoid temporary network issues to affect playback experience
-    function doLicenseRequest(url, headers, method, responseType, withCredentials, payload, retriesCount, onLoad, onAbort, onError) {
+    function doLicenseRequest(url, headers, method, responseType, withCredentials, payload, retriesCount, timeout, onLoad, onAbort, onError) {
         const xhr = new XMLHttpRequest();
 
         xhr.open(method, url, true);
         xhr.responseType = responseType;
         xhr.withCredentials = withCredentials;
-
+        if (timeout > 0) {
+            xhr.timeout = timeout;
+        }
         for (const key in headers) {
             xhr.setRequestHeader(key, headers[key]);
         }
@@ -667,7 +667,7 @@
             retriesCount--;
             setTimeout(function () {
                 doLicenseRequest(url, headers, method, responseType, withCredentials, payload,
-                    retriesCount, onLoad, onAbort, onError);
+                    retriesCount, timeout, onLoad, onAbort, onError);
             }, LICENSE_SERVER_REQUEST_RETRY_INTERVAL);
         };
 
