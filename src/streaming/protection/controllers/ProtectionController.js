/**
 * The copyright in this software is being made available under the BSD License,
 * included below. This software may be subject to other third party and contributor
 * rights, including patent rights, and no such rights are granted under this license.
 *
 * Copyright (c) 2013, Dash Industry Forum.
 * All rights reserved.
 *
 * Redistribution and use in source and binary forms, with or without modification,
 * are permitted provided that the following conditions are met:
 *  * Redistributions of source code must retain the above copyright notice, this
 *  list of conditions and the following disclaimer.
 *  * Redistributions in binary form must reproduce the above copyright notice,
 *  this list of conditions and the following disclaimer in the documentation and/or
 *  other materials provided with the distribution.
 *  * Neither the name of Dash Industry Forum nor the names of its
 *  contributors may be used to endorse or promote products derived from this software
 *  without specific prior written permission.
 *
 *  THIS SOFTWARE IS PROVIDED BY THE COPYRIGHT HOLDERS AND CONTRIBUTORS AS IS AND ANY
 *  EXPRESS OR IMPLIED WARRANTIES, INCLUDING, BUT NOT LIMITED TO, THE IMPLIED
 *  WARRANTIES OF MERCHANTABILITY AND FITNESS FOR A PARTICULAR PURPOSE ARE DISCLAIMED.
 *  IN NO EVENT SHALL THE COPYRIGHT HOLDER OR CONTRIBUTORS BE LIABLE FOR ANY DIRECT,
 *  INDIRECT, INCIDENTAL, SPECIAL, EXEMPLARY, OR CONSEQUENTIAL DAMAGES (INCLUDING, BUT
 *  NOT LIMITED TO, PROCUREMENT OF SUBSTITUTE GOODS OR SERVICES; LOSS OF USE, DATA, OR
 *  PROFITS; OR BUSINESS INTERRUPTION) HOWEVER CAUSED AND ON ANY THEORY OF LIABILITY,
 *  WHETHER IN CONTRACT, STRICT LIABILITY, OR TORT (INCLUDING NEGLIGENCE OR OTHERWISE)
 *  ARISING IN ANY WAY OUT OF THE USE OF THIS SOFTWARE, EVEN IF ADVISED OF THE
 *  POSSIBILITY OF SUCH DAMAGE.
 */

import CommonEncryption from '../CommonEncryption';
import MediaCapability from '../vo/MediaCapability';
import KeySystemConfiguration from '../vo/KeySystemConfiguration';

/**
 * @module ProtectionController
 * @description Provides access to media protection information and functionality.  Each
 * ProtectionController manages a single {@link MediaPlayer.models.ProtectionModel}
 * which encapsulates a set of protection information (EME APIs, selected key system,
 * key sessions).  The APIs of ProtectionController mostly align with the latest EME
 * APIs.  Key system selection is mostly automated when combined with app-overrideable
 * functionality provided in {@link ProtectionKeyController}.
 * @todo ProtectionController does almost all of its tasks automatically after init() is
 * called.  Applications might want more control over this process and want to go through
 * each step manually (key system selection, session creation, session maintenance).
 * @param {Object} config
 */

function ProtectionController(config) {

    const protectionKeyController = config.protectionKeyController;
    let protectionModel = config.protectionModel;
<<<<<<< HEAD
    const adapter = config.adapter;
    const eventBus = config.eventBus;
    const log = config.log;
=======
    let adapter = config.adapter;
    let eventBus = config.eventBus;
    const events = config.events;
    let log = config.log;
    let BASE64 = config.BASE64;
    const Constants = config.Constants;
>>>>>>> b143e91f

    let instance,
        pendingNeedKeyData,
        audioInfo,
        videoInfo,
        protDataSet,
        initialized,
        sessionType,
        robustnessLevel,
        keySystem;

    function setup() {
        pendingNeedKeyData = [];
        initialized = false;
        sessionType = 'temporary';
        robustnessLevel = '';
    }

    /**
     * Initialize this protection system with a given manifest and optional audio
     * and video stream information.
     *
     * @param {Object} manifest the json version of the manifest XML document for the
     * desired content.  Applications can download their manifest using
     * {@link module:MediaPlayer#retrieveManifest}
     * @param {StreamInfo} [aInfo] audio stream information
     * @param {StreamInfo} [vInfo] video stream information
     * @memberof module:ProtectionController
     * @instance
     * @todo This API will change when we have better support for allowing applications
     * to select different adaptation sets for playback.  Right now it is clunky for
     * applications to create {@link StreamInfo} with the right information,
     */
    function initialize(manifest, aInfo, vInfo) {
        // TODO: We really need to do much more here... We need to be smarter about knowing
        // which adaptation sets for which we have initialized, including the default key ID
        // value from the ContentProtection elements so we know whether or not we still need to
        // select key systems and acquire keys.
        if (!initialized) {
            let streamInfo;

            if (!aInfo && !vInfo) {
                // Look for ContentProtection elements.  InitData can be provided by either the
                // dash264drm:Pssh ContentProtection format or a DRM-specific format.
                streamInfo = adapter.getStreamsInfo()[0]; // TODO: Single period only for now. See TODO above
            }

            audioInfo = aInfo || (streamInfo ? adapter.getMediaInfoForType(streamInfo, Constants.AUDIO) : null);
            videoInfo = vInfo || (streamInfo ? adapter.getMediaInfoForType(streamInfo, Constants.VIDEO) : null);
            const mediaInfo = (videoInfo) ? videoInfo : audioInfo; // We could have audio or video only

            // ContentProtection elements are specified at the AdaptationSet level, so the CP for audio
            // and video will be the same.  Just use one valid MediaInfo object
            const supportedKS = protectionKeyController.getSupportedKeySystemsFromContentProtection(mediaInfo.contentProtection);
            if (supportedKS && supportedKS.length > 0) {
                selectKeySystem(supportedKS, true);
            }

            initialized = true;
        }
    }

    /**
     * Returns a set of supported key systems and CENC initialization data
     * from the given array of ContentProtection elements.  Only
     * key systems that are supported by this player will be returned.
     * Key systems are returned in priority order (highest first).
     *
     * @param {Array.<Object>} cps - array of content protection elements parsed
     * from the manifest
     * @returns {Array.<Object>} array of objects indicating which supported key
     * systems were found.  Empty array is returned if no
     * supported key systems were found
     * @memberof module:ProtectionKeyController
     * @instance
     */
    function getSupportedKeySystemsFromContentProtection(cps) {
        return protectionKeyController.getSupportedKeySystemsFromContentProtection(cps);
    }

    /**
     * Create a new key session associated with the given initialization data from
     * the MPD or from the PSSH box in the media
     *
     * @param {ArrayBuffer} initData the initialization data
     * @memberof module:ProtectionController
     * @instance
     * @fires ProtectionController#KeySessionCreated
     * @todo In older versions of the EME spec, there was a one-to-one relationship between
     * initialization data and key sessions.  That is no longer true in the latest APIs.  This
     * API will need to modified (and a new "generateRequest(keySession, initData)" API created)
     * to come up to speed with the latest EME standard
     */
    function createKeySession(initData) {
        const initDataForKS = CommonEncryption.getPSSHForKeySystem(keySystem, initData);
        if (initDataForKS) {

            // Check for duplicate initData
            const currentInitData = protectionModel.getAllInitData();
            for (let i = 0; i < currentInitData.length; i++) {
                if (protectionKeyController.initDataEquals(initDataForKS, currentInitData[i])) {
                    log('DRM: Ignoring initData because we have already seen it!');
                    return;
                }
            }
            try {
                protectionModel.createKeySession(initDataForKS, sessionType);
            } catch (error) {
                eventBus.trigger(events.KEY_SESSION_CREATED, {data: null, error: 'Error creating key session! ' + error.message});
            }
        } else {
            eventBus.trigger(events.KEY_SESSION_CREATED, {data: null, error: 'Selected key system is ' + keySystem.systemString + '.  needkey/encrypted event contains no initData corresponding to that key system!'});
        }
    }

    /**
     * Loads a key session with the given session ID from persistent storage.  This
     * essentially creates a new key session
     *
     * @param {string} sessionID
     * @memberof module:ProtectionController
     * @instance
     * @fires ProtectionController#KeySessionCreated
     */
    function loadKeySession(sessionID) {
        protectionModel.loadKeySession(sessionID);
    }

    /**
     * Removes the given key session from persistent storage and closes the session
     * as if {@link ProtectionController#closeKeySession}
     * was called
     *
     * @param {SessionToken} sessionToken the session
     * token
     * @memberof module:ProtectionController
     * @instance
     * @fires ProtectionController#KeySessionRemoved
     * @fires ProtectionController#KeySessionClosed
     */
    function removeKeySession(sessionToken) {
        protectionModel.removeKeySession(sessionToken);
    }

    /**
     * Closes the key session and releases all associated decryption keys.  These
     * keys will no longer be available for decrypting media
     *
     * @param {SessionToken} sessionToken the session
     * token
     * @memberof module:ProtectionController
     * @instance
     * @fires ProtectionController#KeySessionClosed
     */
    function closeKeySession(sessionToken) {
        protectionModel.closeKeySession(sessionToken);
    }

    /**
     * Sets a server certificate for use by the CDM when signing key messages
     * intended for a particular license server.  This will fire
     * an error event if a key system has not yet been selected.
     *
     * @param {ArrayBuffer} serverCertificate a CDM-specific license server
     * certificate
     * @memberof module:ProtectionController
     * @instance
     * @fires ProtectionController#ServerCertificateUpdated
     */
    function setServerCertificate(serverCertificate) {
        protectionModel.setServerCertificate(serverCertificate);
    }

    /**
     * Associate this protection system with the given HTMLMediaElement.  This
     * causes the system to register for needkey/encrypted events from the given
     * element and provides a destination for setting of MediaKeys
     *
     * @param {HTMLMediaElement} element the media element to which the protection
     * system should be associated
     * @memberof module:ProtectionController
     * @instance
     */
    function setMediaElement(element) {
        if (element) {
            protectionModel.setMediaElement(element);
            eventBus.on(events.NEED_KEY, onNeedKey, this);
            eventBus.on(events.INTERNAL_KEY_MESSAGE, onKeyMessage, this);
        } else if (element === null) {
            protectionModel.setMediaElement(element);
            eventBus.off(events.NEED_KEY, onNeedKey, this);
            eventBus.off(events.INTERNAL_KEY_MESSAGE, onKeyMessage, this);
        }
    }

    /**
     * Sets the session type to use when creating key sessions.  Either "temporary" or
     * "persistent-license".  Default is "temporary".
     *
     * @param {string} value the session type
     * @memberof module:ProtectionController
     * @instance
     */
    function setSessionType(value) {
        sessionType = value;
    }

    /**
     * Sets the robustness level for video and audio capabilities. Optional to remove Chrome warnings.
     * Possible values are SW_SECURE_CRYPTO, SW_SECURE_DECODE, HW_SECURE_CRYPTO, HW_SECURE_CRYPTO, HW_SECURE_DECODE, HW_SECURE_ALL.
     *
     * @param {string} level the robustness level
     * @memberof module:ProtectionController
     * @instance
     */
    function setRobustnessLevel(level) {
        robustnessLevel = level;
    }

    /**
     * Attach KeySystem-specific data to use for license acquisition with EME
     *
     * @param {Object} data an object containing property names corresponding to
     * key system name strings (e.g. "org.w3.clearkey") and associated values
     * being instances of {@link ProtectionData}
     * @memberof module:ProtectionController
     * @instance
     */
    function setProtectionData(data) {
        protDataSet = data;
        protectionKeyController.setProtectionData(data);
    }

    /**
     * Destroys all protection data associated with this protection set.  This includes
     * deleting all key sessions.  In the case of persistent key sessions, the sessions
     * will simply be unloaded and not deleted.  Additionally, if this protection set is
     * associated with a HTMLMediaElement, it will be detached from that element.
     *
     * @memberof module:ProtectionController
     * @instance
     */
    function reset() {
        setMediaElement(null);

        keySystem = undefined;//TODO-Refactor look at why undefined is needed for this. refactor

        if (protectionModel) {
            protectionModel.reset();
            protectionModel = null;
        }
    }

    ///////////////
    // Private
    ///////////////

    function getProtData(keySystem) {
        let protData = null;
        const keySystemString = keySystem.systemString;

        if (protDataSet) {
            protData = (keySystemString in protDataSet) ? protDataSet[keySystemString] : null;
        }
        return protData;
    }

    function getKeySystemConfiguration(keySystem) {
        const protData = getProtData(keySystem);
        const audioCapabilities = [];
        const videoCapabilities = [];
        const audioRobustness = (protData && protData.audioRobustness && protData.audioRobustness.length > 0) ? protData.audioRobustness : robustnessLevel;
        const videoRobustness = (protData && protData.videoRobustness && protData.videoRobustness.length > 0) ? protData.videoRobustness : robustnessLevel;

        if (audioInfo) {
            audioCapabilities.push(new MediaCapability(audioInfo.codec, audioRobustness));
        }
        if (videoInfo) {
            videoCapabilities.push(new MediaCapability(videoInfo.codec, videoRobustness));
        }

        return new KeySystemConfiguration(
            audioCapabilities, videoCapabilities, 'optional',
            (sessionType === 'temporary') ? 'optional' : 'required',
            [sessionType]);
    }

    function selectKeySystem(supportedKS, fromManifest) {
        const self = this;
        const requestedKeySystems = [];

        let ksIdx;
        if (keySystem) {
            // We have a key system
            for (ksIdx = 0; ksIdx < supportedKS.length; ksIdx++) {
                if (keySystem === supportedKS[ksIdx].ks) {

                    requestedKeySystems.push({ks: supportedKS[ksIdx].ks, configs: [getKeySystemConfiguration(keySystem)]});

                    // Ensure that we would be granted key system access using the key
                    // system and codec information
<<<<<<< HEAD
                    const onKeySystemAccessComplete = function (event) {
                        eventBus.off(Events.KEY_SYSTEM_ACCESS_COMPLETE, onKeySystemAccessComplete, self);
=======
                    let onKeySystemAccessComplete = function (event) {
                        eventBus.off(events.KEY_SYSTEM_ACCESS_COMPLETE, onKeySystemAccessComplete, self);
>>>>>>> b143e91f
                        if (event.error) {
                            if (!fromManifest) {
                                eventBus.trigger(events.KEY_SYSTEM_SELECTED, {error: 'DRM: KeySystem Access Denied! -- ' + event.error});
                            }
                        } else {
                            log('DRM: KeySystem Access Granted');
                            eventBus.trigger(events.KEY_SYSTEM_SELECTED, {data: event.data});
                            createKeySession(supportedKS[ksIdx].initData);
                        }
                    };
                    eventBus.on(events.KEY_SYSTEM_ACCESS_COMPLETE, onKeySystemAccessComplete, self);
                    protectionModel.requestKeySystemAccess(requestedKeySystems);
                    break;
                }
            }
        }
        else if (keySystem === undefined) {
            // First time through, so we need to select a key system
            keySystem = null;
            pendingNeedKeyData.push(supportedKS);

            // Add all key systems to our request list since we have yet to select a key system
            for (let i = 0; i < supportedKS.length; i++) {
                requestedKeySystems.push({ks: supportedKS[i].ks, configs: [getKeySystemConfiguration(supportedKS[i].ks)]});
            }

            let keySystemAccess;
            const onKeySystemAccessComplete = function (event) {
                eventBus.off(events.KEY_SYSTEM_ACCESS_COMPLETE, onKeySystemAccessComplete, self);
                if (event.error) {
                    keySystem = undefined;
                    eventBus.off(events.INTERNAL_KEY_SYSTEM_SELECTED, onKeySystemSelected, self);

                    if (!fromManifest) {
                        eventBus.trigger(events.KEY_SYSTEM_SELECTED, {data: null, error: 'DRM: KeySystem Access Denied! -- ' + event.error});
                    }
                } else {
                    keySystemAccess = event.data;
                    log('DRM: KeySystem Access Granted (' + keySystemAccess.keySystem.systemString + ')!  Selecting key system...');
                    protectionModel.selectKeySystem(keySystemAccess);
                }
            };
            var onKeySystemSelected = function (event) {
                eventBus.off(events.INTERNAL_KEY_SYSTEM_SELECTED, onKeySystemSelected, self);
                eventBus.off(events.KEY_SYSTEM_ACCESS_COMPLETE, onKeySystemAccessComplete, self);
                if (!event.error) {
                    keySystem = protectionModel.getKeySystem();
                    eventBus.trigger(events.KEY_SYSTEM_SELECTED, {data: keySystemAccess});
                    // Set server certificate from protData
                    const protData = getProtData(keySystem);
                    if (protData && protData.serverCertificate && protData.serverCertificate.length > 0) {
                        protectionModel.setServerCertificate(BASE64.decodeArray(protData.serverCertificate).buffer);
                    }
                    for (let i = 0; i < pendingNeedKeyData.length; i++) {
                        for (ksIdx = 0; ksIdx < pendingNeedKeyData[i].length; ksIdx++) {
                            if (keySystem === pendingNeedKeyData[i][ksIdx].ks) {
                                createKeySession(pendingNeedKeyData[i][ksIdx].initData);
                                break;
                            }
                        }
                    }
                } else {
                    keySystem = undefined;
                    if (!fromManifest) {
                        eventBus.trigger(events.KEY_SYSTEM_SELECTED, {data: null, error: 'DRM: Error selecting key system! -- ' + event.error});
                    }
                }
            };
            eventBus.on(events.INTERNAL_KEY_SYSTEM_SELECTED, onKeySystemSelected, self);
            eventBus.on(events.KEY_SYSTEM_ACCESS_COMPLETE, onKeySystemAccessComplete, self);
            protectionModel.requestKeySystemAccess(requestedKeySystems);
        } else {
            // We are in the process of selecting a key system, so just save the data
            pendingNeedKeyData.push(supportedKS);
        }
    }

    function sendLicenseRequestCompleteEvent(data, error) {
        eventBus.trigger(events.LICENSE_REQUEST_COMPLETE, {data: data, error: error});
    }

    function onKeyMessage(e) {
        log('DRM: onKeyMessage');
        if (e.error) {
            log(e.error);
            return;
        }

        // Dispatch event to applications indicating we received a key message
<<<<<<< HEAD
        const keyMessage = e.data;
        eventBus.trigger(Events.KEY_MESSAGE, {data: keyMessage});
        const messageType = (keyMessage.messageType) ? keyMessage.messageType : 'license-request';
        const message = keyMessage.message;
        const sessionToken = keyMessage.sessionToken;
        const protData = getProtData(keySystem);
        const keySystemString = keySystem.systemString;
        const licenseServerData = protectionKeyController.getLicenseServer(keySystem, protData, messageType);
        const eventData = { sessionToken: sessionToken, messageType: messageType };
=======
        let keyMessage = e.data;
        eventBus.trigger(events.KEY_MESSAGE, {data: keyMessage});
        let messageType = (keyMessage.messageType) ? keyMessage.messageType : 'license-request';
        let message = keyMessage.message;
        let sessionToken = keyMessage.sessionToken;
        let protData = getProtData(keySystem);
        let keySystemString = keySystem.systemString;
        let licenseServerData = protectionKeyController.getLicenseServer(keySystem, protData, messageType);
        let eventData = { sessionToken: sessionToken, messageType: messageType };
>>>>>>> b143e91f

        // Message not destined for license server
        if (!licenseServerData) {
            log('DRM: License server request not required for this message (type = ' + e.data.messageType + ').  Session ID = ' + sessionToken.getSessionID());
            sendLicenseRequestCompleteEvent(eventData);
            return;
        }

        // Perform any special handling for ClearKey
        if (protectionKeyController.isClearKey(keySystem)) {
            const clearkeys = protectionKeyController.processClearKeyLicenseRequest(protData, message);
            if (clearkeys)  {
                log('DRM: ClearKey license request handled by application!');
                sendLicenseRequestCompleteEvent(eventData);
                protectionModel.updateKeySession(sessionToken, clearkeys);
                return;
            }
        }

        // All remaining key system scenarios require a request to a remote license server
        const xhr = new XMLHttpRequest();

        // Determine license server URL
        let url = null;
        if (protData && protData.serverURL) {
            const serverURL = protData.serverURL;
            if (typeof serverURL === 'string' && serverURL !== '') {
                url = serverURL;
            } else if (typeof serverURL === 'object' && serverURL.hasOwnProperty(messageType)) {
                url = serverURL[messageType];
            }
        } else if (protData && protData.laURL && protData.laURL !== '') {
            // TODO: Deprecated!
            url = protData.laURL;
        } else {
            url = keySystem.getLicenseServerURLFromInitData(CommonEncryption.getPSSHData(sessionToken.initData));
            if (!url) {
                url = e.data.laURL;
            }
        }
        // Possibly update or override the URL based on the message
        url = licenseServerData.getServerURLFromMessage(url, message, messageType);

        // Ensure valid license server URL
        if (!url) {
            sendLicenseRequestCompleteEvent(eventData, 'DRM: No license server URL specified!');
            return;
        }

        const reportError = function (xhr, eventData, keySystemString, messageType) {
            const errorMsg = ((xhr.response) ? licenseServerData.getErrorResponse(xhr.response, keySystemString, messageType) : 'NONE');
            sendLicenseRequestCompleteEvent(eventData, 'DRM: ' + keySystemString + ' update, XHR complete. status is "' + xhr.statusText + '" (' + xhr.status + '), readyState is ' + xhr.readyState + '.  Response is ' + errorMsg);
        };

        xhr.open(licenseServerData.getHTTPMethod(messageType), url, true);
        xhr.responseType = licenseServerData.getResponseType(keySystemString, messageType);
        xhr.onload = function () {
            if (this.status == 200) {
                const licenseMessage = licenseServerData.getLicenseMessage(this.response, keySystemString, messageType);
                if (licenseMessage !== null) {
                    sendLicenseRequestCompleteEvent(eventData);
                    protectionModel.updateKeySession(sessionToken, licenseMessage);
                } else {
                    reportError(this, eventData, keySystemString, messageType);
                }
            } else {
                reportError(this, eventData, keySystemString, messageType);
            }
        };
        xhr.onabort = function () {
            sendLicenseRequestCompleteEvent(eventData, 'DRM: ' + keySystemString + ' update, XHR aborted. status is "' + this.statusText + '" (' + this.status + '), readyState is ' + this.readyState);
        };
        xhr.onerror = function () {
            sendLicenseRequestCompleteEvent(eventData, 'DRM: ' + keySystemString + ' update, XHR error. status is "' + this.statusText + '" (' + this.status + '), readyState is ' + this.readyState);
        };

        // Set optional XMLHttpRequest headers from protection data and message
        const updateHeaders = function (headers) {
            if (headers) {
                for (const key in headers) {
                    if ('authorization' === key.toLowerCase()) {
                        xhr.withCredentials = true;
                    }
                    xhr.setRequestHeader(key, headers[key]);
                }
            }
        };
        if (protData) {
            updateHeaders(protData.httpRequestHeaders);
        }
        updateHeaders(keySystem.getRequestHeadersFromMessage(message));

        // Set withCredentials property from protData
        if (protData && protData.withCredentials) {
            xhr.withCredentials = true;
        }

        xhr.send(keySystem.getLicenseRequestFromMessage(message));
    }

    function onNeedKey(event) {
        log('DRM: onNeedKey');
        // Ignore non-cenc initData
        if (event.key.initDataType !== 'cenc') {
            log('DRM:  Only \'cenc\' initData is supported!  Ignoring initData of type: ' + event.key.initDataType);
            return;
        }

        // Some browsers return initData as Uint8Array (IE), some as ArrayBuffer (Chrome).
        // Convert to ArrayBuffer
        let abInitData = event.key.initData;
        if (ArrayBuffer.isView(abInitData)) {
            abInitData = abInitData.buffer;
        }

        // If key system has already been selected and initData already seen, then do nothing
        if (keySystem) {
            const initDataForKS = CommonEncryption.getPSSHForKeySystem(keySystem, abInitData);
            if (initDataForKS) {

                // Check for duplicate initData
                const currentInitData = protectionModel.getAllInitData();
                for (let i = 0; i < currentInitData.length; i++) {
                    if (protectionKeyController.initDataEquals(initDataForKS, currentInitData[i])) {
                        log('DRM: Ignoring initData because we have already seen it!');
                        return;
                    }
                }
            }
        }

        log('DRM: initData:', String.fromCharCode.apply(null, new Uint8Array(abInitData)));

        const supportedKS = protectionKeyController.getSupportedKeySystems(abInitData, protDataSet);
        if (supportedKS.length === 0) {
            log('DRM: Received needkey event with initData, but we don\'t support any of the key systems!');
            return;
        }

        selectKeySystem(supportedKS, false);
    }

    function getKeySystems() {
        return protectionKeyController ? protectionKeyController.getKeySystems() : [];
    }

    instance = {
        initialize: initialize,
        createKeySession: createKeySession,
        loadKeySession: loadKeySession,
        removeKeySession: removeKeySession,
        closeKeySession: closeKeySession,
        setServerCertificate: setServerCertificate,
        setMediaElement: setMediaElement,
        setSessionType: setSessionType,
        setRobustnessLevel: setRobustnessLevel,
        setProtectionData: setProtectionData,
        getSupportedKeySystemsFromContentProtection: getSupportedKeySystemsFromContentProtection,
        getKeySystems: getKeySystems,
        reset: reset
    };

    setup();
    return instance;
}

ProtectionController.__dashjs_factory_name = 'ProtectionController';
export default dashjs.FactoryMaker.getClassFactory(ProtectionController); /* jshint ignore:line */<|MERGE_RESOLUTION|>--- conflicted
+++ resolved
@@ -51,18 +51,12 @@
 
     const protectionKeyController = config.protectionKeyController;
     let protectionModel = config.protectionModel;
-<<<<<<< HEAD
-    const adapter = config.adapter;
-    const eventBus = config.eventBus;
-    const log = config.log;
-=======
     let adapter = config.adapter;
     let eventBus = config.eventBus;
     const events = config.events;
     let log = config.log;
     let BASE64 = config.BASE64;
     const Constants = config.Constants;
->>>>>>> b143e91f
 
     let instance,
         pendingNeedKeyData,
@@ -364,13 +358,8 @@
 
                     // Ensure that we would be granted key system access using the key
                     // system and codec information
-<<<<<<< HEAD
                     const onKeySystemAccessComplete = function (event) {
-                        eventBus.off(Events.KEY_SYSTEM_ACCESS_COMPLETE, onKeySystemAccessComplete, self);
-=======
-                    let onKeySystemAccessComplete = function (event) {
                         eventBus.off(events.KEY_SYSTEM_ACCESS_COMPLETE, onKeySystemAccessComplete, self);
->>>>>>> b143e91f
                         if (event.error) {
                             if (!fromManifest) {
                                 eventBus.trigger(events.KEY_SYSTEM_SELECTED, {error: 'DRM: KeySystem Access Denied! -- ' + event.error});
@@ -460,9 +449,8 @@
         }
 
         // Dispatch event to applications indicating we received a key message
-<<<<<<< HEAD
         const keyMessage = e.data;
-        eventBus.trigger(Events.KEY_MESSAGE, {data: keyMessage});
+        eventBus.trigger(events.KEY_MESSAGE, {data: keyMessage});
         const messageType = (keyMessage.messageType) ? keyMessage.messageType : 'license-request';
         const message = keyMessage.message;
         const sessionToken = keyMessage.sessionToken;
@@ -470,17 +458,6 @@
         const keySystemString = keySystem.systemString;
         const licenseServerData = protectionKeyController.getLicenseServer(keySystem, protData, messageType);
         const eventData = { sessionToken: sessionToken, messageType: messageType };
-=======
-        let keyMessage = e.data;
-        eventBus.trigger(events.KEY_MESSAGE, {data: keyMessage});
-        let messageType = (keyMessage.messageType) ? keyMessage.messageType : 'license-request';
-        let message = keyMessage.message;
-        let sessionToken = keyMessage.sessionToken;
-        let protData = getProtData(keySystem);
-        let keySystemString = keySystem.systemString;
-        let licenseServerData = protectionKeyController.getLicenseServer(keySystem, protData, messageType);
-        let eventData = { sessionToken: sessionToken, messageType: messageType };
->>>>>>> b143e91f
 
         // Message not destined for license server
         if (!licenseServerData) {
