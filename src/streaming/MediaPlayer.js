--- conflicted
+++ resolved
@@ -2888,13 +2888,10 @@
         getJumpGaps: getJumpGaps,
         setSmallGapLimit: setSmallGapLimit,
         getSmallGapLimit: getSmallGapLimit,
-<<<<<<< HEAD
         getLowLatencyEnabled: getLowLatencyEnabled,
         setLowLatencyEnabled: setLowLatencyEnabled,
-=======
         setManifestUpdateRetryInterval: setManifestUpdateRetryInterval,
         getManifestUpdateRetryInterval: getManifestUpdateRetryInterval,
->>>>>>> 85861689
         setLongFormContentDurationThreshold: setLongFormContentDurationThreshold,
         setSegmentOverlapToleranceTime: setSegmentOverlapToleranceTime,
         setCacheLoadThresholdForType: setCacheLoadThresholdForType,
