--- conflicted
+++ resolved
@@ -2837,11 +2837,8 @@
         getXHRWithCredentialsForType: getXHRWithCredentialsForType,
         setLongFormContentDurationThreshold: setLongFormContentDurationThreshold,
         setRichBufferThreshold: setRichBufferThreshold,
-<<<<<<< HEAD
         setSegmentOverlapToleranceTime: setSegmentOverlapToleranceTime,
-=======
         setCacheLoadThresholdForType: setCacheLoadThresholdForType,
->>>>>>> e0536f28
         getProtectionController: getProtectionController,
         attachProtectionController: attachProtectionController,
         setProtectionData: setProtectionData,
