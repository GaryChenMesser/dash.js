/**
 * The copyright in this software is being made available under the BSD License,
 * included below. This software may be subject to other third party and contributor
 * rights, including patent rights, and no such rights are granted under this license.
 *
 * Copyright (c) 2013, Dash Industry Forum.
 * All rights reserved.
 *
 * Redistribution and use in source and binary forms, with or without modification,
 * are permitted provided that the following conditions are met:
 *  * Redistributions of source code must retain the above copyright notice, this
 *  list of conditions and the following disclaimer.
 *  * Redistributions in binary form must reproduce the above copyright notice,
 *  this list of conditions and the following disclaimer in the documentation and/or
 *  other materials provided with the distribution.
 *  * Neither the name of Dash Industry Forum nor the names of its
 *  contributors may be used to endorse or promote products derived from this software
 *  without specific prior written permission.
 *
 *  THIS SOFTWARE IS PROVIDED BY THE COPYRIGHT HOLDERS AND CONTRIBUTORS AS IS AND ANY
 *  EXPRESS OR IMPLIED WARRANTIES, INCLUDING, BUT NOT LIMITED TO, THE IMPLIED
 *  WARRANTIES OF MERCHANTABILITY AND FITNESS FOR A PARTICULAR PURPOSE ARE DISCLAIMED.
 *  IN NO EVENT SHALL THE COPYRIGHT HOLDER OR CONTRIBUTORS BE LIABLE FOR ANY DIRECT,
 *  INDIRECT, INCIDENTAL, SPECIAL, EXEMPLARY, OR CONSEQUENTIAL DAMAGES (INCLUDING, BUT
 *  NOT LIMITED TO, PROCUREMENT OF SUBSTITUTE GOODS OR SERVICES; LOSS OF USE, DATA, OR
 *  PROFITS; OR BUSINESS INTERRUPTION) HOWEVER CAUSED AND ON ANY THEORY OF LIABILITY,
 *  WHETHER IN CONTRACT, STRICT LIABILITY, OR TORT (INCLUDING NEGLIGENCE OR OTHERWISE)
 *  ARISING IN ANY WAY OUT OF THE USE OF THIS SOFTWARE, EVEN IF ADVISED OF THE
 *  POSSIBILITY OF SUCH DAMAGE.
 */

import FactoryMaker from '../../core/FactoryMaker';
import Debug from '../../core/Debug';
import EventBus from '../../core/EventBus';
import Events from '../../core/events/Events';
import XHRLoader from '../net/XHRLoader';

function EventController() {

    const MPD_RELOAD_SCHEME = 'urn:mpeg:dash:event:2012';
    const MPD_RELOAD_VALUE = 1;

    const MPD_CALLBACK_SCHEME = 'urn:mpeg:dash:event:callback:2015';
    const MPD_CALLBACK_VALUE = 1;

    const context = this.context;
    const eventBus = EventBus(context).getInstance();

    let instance,
        logger,
        inlineEvents, // Holds all Inline Events not triggered yet
        inbandEvents, // Holds all Inband Events not triggered yet
        activeEvents, // Holds all Events currently running
        eventInterval, // variable holding the setInterval
        refreshDelay, // refreshTime for the setInterval
        lastEventTimerCall,
        manifestUpdater,
        playbackController,
        isStarted;

    function setup() {
        logger = Debug(context).getInstance().getLogger(instance);
        resetInitialSettings();
    }

    function resetInitialSettings() {
        isStarted = false;
        inlineEvents = {};
        inbandEvents = {};
        activeEvents = {};
        eventInterval = null;
        refreshDelay = 100;
        lastEventTimerCall = Date.now() / 1000;
    }

    function checkSetConfigCall() {
        if (!manifestUpdater || !playbackController) {
            throw new Error('setConfig function has to be called previously');
        }
    }

    function stop() {
        if (eventInterval !== null && isStarted) {
            clearInterval(eventInterval);
            eventInterval = null;
            isStarted = false;
        }
    }

    function start() {
        checkSetConfigCall();
        logger.debug('Start Event Controller');
        if (!isStarted && !isNaN(refreshDelay)) {
            isStarted = true;
            eventInterval = setInterval(onEventTimer, refreshDelay);
        }
    }

    /**
     * Add events to the eventList. Events that are not in the mpd anymore but not triggered yet will still be deleted
     * @param {Array.<Object>} values
     */
    function addInlineEvents(values) {
        checkSetConfigCall();

        inlineEvents = {};

        if (values) {
            for (let i = 0; i < values.length; i++) {
                let event = values[i];
                inlineEvents[event.id] = event;
                logger.debug('Add inline event with id ' + event.id);
            }
        }
        logger.debug('Added ' + values.length + ' inline events');
    }

    /**
     * i.e. processing of any one event message box with the same id is sufficient
     * @param {Array.<Object>} values
     */
    function addInbandEvents(values) {
        checkSetConfigCall();

        for (let i = 0; i < values.length; i++) {
            let event = values[i];
            if (!(event.id in inbandEvents)) {
                if (event.eventStream.schemeIdUri === MPD_RELOAD_SCHEME && inbandEvents[event.id] === undefined) {
                    handleManifestReloadEvent(event);
                }
                inbandEvents[event.id] = event;
                logger.debug('Add inband event with id ' + event.id);
            } else {
                logger.debug('Repeated event with id ' + event.id);
            }
        }
    }

    function handleManifestReloadEvent(event) {
        if (event.eventStream.value == MPD_RELOAD_VALUE) {
            const timescale = event.eventStream.timescale || 1;
            const validUntil = event.presentationTime / timescale;
            let newDuration;
            if (event.presentationTime == 0xFFFFFFFF) {//0xFF... means remaining duration unknown
                newDuration = NaN;
            } else {
                newDuration = (event.presentationTime + event.duration) / timescale;
            }
            logger.info('Manifest validity changed: Valid until: ' + validUntil + '; remaining duration: ' + newDuration);
            eventBus.trigger(Events.MANIFEST_VALIDITY_CHANGED, {
                id: event.id,
                validUntil: validUntil,
                newDuration: newDuration,
                newManifestValidAfter: NaN //event.message_data - this is an arraybuffer with a timestring in it, but not used yet
            });
        }
    }

    /**
     * Remove events which are over from the list
     */
    function removeEvents() {
        if (activeEvents) {
            let currentVideoTime = playbackController.getTime();
            let eventIds = Object.keys(activeEvents);

            for (let i = 0; i < eventIds.length; i++) {
                let eventId = eventIds[i];
                let curr = activeEvents[eventId];
                if (curr !== null && (curr.duration + curr.presentationTime) / curr.eventStream.timescale < currentVideoTime) {
                    logger.debug('Remove Event ' + eventId + ' at time ' + currentVideoTime);
                    curr = null;
                    delete activeEvents[eventId];
                }
            }
        }
    }

    /**
     * Iterate through the eventList and trigger/remove the events
     */
    function onEventTimer() {
        var currentVideoTime = playbackController.getTime();
        var presentationTimeThreshold = (currentVideoTime - lastEventTimerCall);
        lastEventTimerCall = currentVideoTime;

        triggerEvents(inbandEvents, presentationTimeThreshold, currentVideoTime);
        triggerEvents(inlineEvents, presentationTimeThreshold, currentVideoTime);
        removeEvents();
    }

    function refreshManifest() {
        checkSetConfigCall();
        manifestUpdater.refreshManifest();
    }

    function sendCallbackRequest(url) {
        let loader = XHRLoader(context).create({});
        loader.load({
            method: 'get',
            url: url,
            request: {
                responseType: 'arraybuffer'
            }});
    }

<<<<<<< HEAD
    function triggerEvents(events, presentationTimeThreshold, currentVideoTime) {
        var presentationTime;
=======
    function triggerEvents(events) {
        let currentVideoTime = playbackController.getTime();
        let presentationTime;
>>>>>>> 52d40d6b

        /* == Trigger events that are ready == */
        if (events) {
            let eventIds = Object.keys(events);
            for (let i = 0; i < eventIds.length; i++) {
                let eventId = eventIds[i];
                let curr = events[eventId];

                if (curr !== undefined) {
                    presentationTime = curr.presentationTime / curr.eventStream.timescale;
                    if (presentationTime === 0 || (presentationTime <= currentVideoTime && presentationTime + presentationTimeThreshold > currentVideoTime)) {
                        logger.debug('Start Event ' + eventId + ' at ' + currentVideoTime);
                        if (curr.duration > 0) {
                            activeEvents[eventId] = curr;
                        }
                        if (curr.eventStream.schemeIdUri == MPD_RELOAD_SCHEME && curr.eventStream.value == MPD_RELOAD_VALUE) {
                            if (curr.duration !== 0 || curr.presentationTimeDelta !== 0) { //If both are set to zero, it indicates the media is over at this point. Don't reload the manifest.
                                refreshManifest();
                            }
                        } else if (curr.eventStream.schemeIdUri == MPD_CALLBACK_SCHEME && curr.eventStream.value == MPD_CALLBACK_VALUE) {
                            sendCallbackRequest(curr.messageData);
                        } else {
                            eventBus.trigger(curr.eventStream.schemeIdUri, {event: curr});
                        }
                        delete events[eventId];
                    }
                }
            }
        }
    }

    function setConfig(config) {
        if (!config) return;

        if (config.manifestUpdater) {
            manifestUpdater = config.manifestUpdater;
        }

        if (config.playbackController) {
            playbackController = config.playbackController;
        }
    }

    function reset() {
        stop();
        resetInitialSettings();
    }

    instance = {
        addInlineEvents: addInlineEvents,
        addInbandEvents: addInbandEvents,
        stop: stop,
        start: start,
        setConfig: setConfig,
        reset: reset
    };

    setup();

    return instance;
}

EventController.__dashjs_factory_name = 'EventController';
export default FactoryMaker.getClassFactory(EventController);<|MERGE_RESOLUTION|>--- conflicted
+++ resolved
@@ -204,14 +204,8 @@
             }});
     }
 
-<<<<<<< HEAD
     function triggerEvents(events, presentationTimeThreshold, currentVideoTime) {
         var presentationTime;
-=======
-    function triggerEvents(events) {
-        let currentVideoTime = playbackController.getTime();
-        let presentationTime;
->>>>>>> 52d40d6b
 
         /* == Trigger events that are ready == */
         if (events) {
