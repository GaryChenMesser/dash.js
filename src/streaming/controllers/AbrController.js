--- conflicted
+++ resolved
@@ -107,13 +107,8 @@
             droppedFramesHistory = DroppedFramesHistory(context).create();
             setElementSize();
         }
-<<<<<<< HEAD
-        eventBus.on(MediaPlayerEvents.METRIC_ADDED, onMetricAdded, this);
+        eventBus.on(Events.METRIC_ADDED, onMetricAdded, this);
         throughputHistory = ThroughputHistory(context).create({
-=======
-        eventBus.on(Events.METRIC_ADDED, onMetricAdded, this);
-        throughputHistory = ThroughputHistory().create({
->>>>>>> 37ec323d
             mediaPlayerModel: mediaPlayerModel
         });
     }
