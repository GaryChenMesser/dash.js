/**
 * The copyright in this software is being made available under the BSD License,
 * included below. This software may be subject to other third party and contributor
 * rights, including patent rights, and no such rights are granted under this license.
 *
 * Copyright (c) 2013, Dash Industry Forum.
 * All rights reserved.
 *
 * Redistribution and use in source and binary forms, with or without modification,
 * are permitted provided that the following conditions are met:
 *  * Redistributions of source code must retain the above copyright notice, this
 *  list of conditions and the following disclaimer.
 *  * Redistributions in binary form must reproduce the above copyright notice,
 *  this list of conditions and the following disclaimer in the documentation and/or
 *  other materials provided with the distribution.
 *  * Neither the name of Dash Industry Forum nor the names of its
 *  contributors may be used to endorse or promote products derived from this software
 *  without specific prior written permission.
 *
 *  THIS SOFTWARE IS PROVIDED BY THE COPYRIGHT HOLDERS AND CONTRIBUTORS AS IS AND ANY
 *  EXPRESS OR IMPLIED WARRANTIES, INCLUDING, BUT NOT LIMITED TO, THE IMPLIED
 *  WARRANTIES OF MERCHANTABILITY AND FITNESS FOR A PARTICULAR PURPOSE ARE DISCLAIMED.
 *  IN NO EVENT SHALL THE COPYRIGHT HOLDER OR CONTRIBUTORS BE LIABLE FOR ANY DIRECT,
 *  INDIRECT, INCIDENTAL, SPECIAL, EXEMPLARY, OR CONSEQUENTIAL DAMAGES (INCLUDING, BUT
 *  NOT LIMITED TO, PROCUREMENT OF SUBSTITUTE GOODS OR SERVICES; LOSS OF USE, DATA, OR
 *  PROFITS; OR BUSINESS INTERRUPTION) HOWEVER CAUSED AND ON ANY THEORY OF LIABILITY,
 *  WHETHER IN CONTRACT, STRICT LIABILITY, OR TORT (INCLUDING NEGLIGENCE OR OTHERWISE)
 *  ARISING IN ANY WAY OUT OF THE USE OF THIS SOFTWARE, EVEN IF ADVISED OF THE
 *  POSSIBILITY OF SUCH DAMAGE.
 */
import Constants from '../constants/Constants';
import FragmentModel from '../models/FragmentModel';
import SourceBufferSink from '../SourceBufferSink';
import PreBufferSink from '../PreBufferSink';
import AbrController from './AbrController';
import MediaController from './MediaController';
import EventBus from '../../core/EventBus';
import Events from '../../core/events/Events';
import BoxParser from '../utils/BoxParser';
import FactoryMaker from '../../core/FactoryMaker';
import Debug from '../../core/Debug';
import InitCache from '../utils/InitCache';

const BUFFER_LOADED = 'bufferLoaded';
const BUFFER_EMPTY = 'bufferStalled';
const STALL_THRESHOLD = 0.5;
const BUFFER_END_THRESHOLD = 0.5;
const BUFFER_RANGE_CALCULATION_THRESHOLD = 0.01;
const QUOTA_EXCEEDED_ERROR_CODE = 22;

const BUFFER_CONTROLLER_TYPE = 'BufferController';

function BufferController(config) {

    config = config || {};
    const context = this.context;
    const eventBus = EventBus(context).getInstance();
    const metricsModel = config.metricsModel;
    const mediaPlayerModel = config.mediaPlayerModel;
    const errHandler = config.errHandler;
    const streamController = config.streamController;
    const mediaController = config.mediaController;
    const adapter = config.adapter;
    const textController = config.textController;
    const abrController = config.abrController;
    const playbackController = config.playbackController;
    const type = config.type;
    const streamProcessor = config.streamProcessor;

    let instance,
        log,
        requiredQuality,
        isBufferingCompleted,
        bufferLevel,
        criticalBufferLevel,
        mediaSource,
        maxAppendedIndex,
        lastIndex,
        buffer,
        dischargeBuffer,
        bufferState,
        appendedBytesInfo,
        wallclockTicked,
        appendingMediaChunk,
        isPruningInProgress,
        initCache,
        seekStartTime,
        seekClearedBufferingCompleted,
        pendingPruningRanges;

    function setup() {
        log = Debug(context).getInstance().log.bind(instance);
        initCache = InitCache(context).getInstance();

        resetInitialSettings();
    }

    function getBufferControllerType() {
        return BUFFER_CONTROLLER_TYPE;
    }

    function initialize(Source) {
        setMediaSource(Source);

        requiredQuality = abrController.getQualityFor(type, streamProcessor.getStreamInfo());

        eventBus.on(Events.DATA_UPDATE_COMPLETED, onDataUpdateCompleted, this);
        eventBus.on(Events.INIT_FRAGMENT_LOADED, onInitFragmentLoaded, this);
        eventBus.on(Events.MEDIA_FRAGMENT_LOADED, onMediaFragmentLoaded, this);
        eventBus.on(Events.QUALITY_CHANGE_REQUESTED, onQualityChanged, this);
        eventBus.on(Events.STREAM_COMPLETED, onStreamCompleted, this);
        eventBus.on(Events.PLAYBACK_PROGRESS, onPlaybackProgression, this);
        eventBus.on(Events.PLAYBACK_TIME_UPDATED, onPlaybackProgression, this);
        eventBus.on(Events.PLAYBACK_RATE_CHANGED, onPlaybackRateChanged, this);
        eventBus.on(Events.PLAYBACK_SEEKING, onPlaybackSeeking, this);
        eventBus.on(Events.WALLCLOCK_TIME_UPDATED, onWallclockTimeUpdated, this);
        eventBus.on(Events.CURRENT_TRACK_CHANGED, onCurrentTrackChanged, this, EventBus.EVENT_PRIORITY_HIGH);
        eventBus.on(Events.SOURCEBUFFER_REMOVE_COMPLETED, onRemoved, this);
    }

    function createBuffer(mediaInfo) {
        if (!initCache || !mediaInfo || !streamProcessor) return null;

        if (mediaSource) {
            try {
                buffer = SourceBufferSink(context).create(mediaSource, mediaInfo, onAppended.bind(this));
                if (typeof buffer.getBuffer().initialize === 'function') {
                    buffer.getBuffer().initialize(type, streamProcessor);
                }
            } catch (e) {
                log('Caught error on create SourceBuffer: ' + e);
                errHandler.mediaSourceError('Error creating ' + type + ' source buffer.');
            }
        } else {
            buffer = PreBufferSink(context).create(onAppended.bind(this));
        }
        updateBufferTimestampOffset(streamProcessor.getRepresentationInfoForQuality(requiredQuality).MSETimeOffset);
    }

    function dischargePreBuffer() {
        if (buffer && dischargeBuffer && typeof dischargeBuffer.discharge === 'function') {
            const ranges = dischargeBuffer.getAllBufferRanges();

            if (ranges.length > 0) {
                let rangeStr = 'Beginning ' + type + 'PreBuffer discharge, adding buffer for:';
                for (let i = 0; i < ranges.length; i++) {
                    rangeStr += ' start: ' + ranges.start(i) + ', end: ' + ranges.end(i) + ';';
                }
                log(rangeStr);
            } else {
                log('PreBuffer discharge requested, but the PreBuffer was empty.');
            }

            let chunks = dischargeBuffer.discharge();
            let lastInit = null;
            for (let j = 0; j < chunks.length; j++) {
                const chunk = chunks[j];
                const initChunk = initCache.extract(chunk.streamId, chunk.representationId);
                if (initChunk) {
                    if (lastInit !== initChunk) {
                        buffer.append(initChunk);
                        lastInit = initChunk;
                    }
                    buffer.append(chunk); //TODO Think about supressing buffer events the second time round after a discharge?
                }
            }

            dischargeBuffer.reset();
            dischargeBuffer = null;
        }
    }

    function isActive() {
        return streamProcessor && streamController ? streamProcessor.getStreamInfo().id === streamController.getActiveStreamInfo().id : false;
    }

    function onInitFragmentLoaded(e) {
        if (e.fragmentModel !== streamProcessor.getFragmentModel()) return;
        log('Init fragment finished loading saving to', type + '\'s init cache');
        initCache.save(e.chunk);
        log('Append Init fragment', type, ' with representationId:', e.chunk.representationId, ' and quality:', e.chunk.quality);
        appendToBuffer(e.chunk);
    }

    function switchInitData(streamId, representationId) {
        const chunk = initCache.extract(streamId, representationId);
        if (chunk) {
            log('Append Init fragment', type, ' with representationId:', chunk.representationId, ' and quality:', chunk.quality);
            appendToBuffer(chunk);
        } else {
            eventBus.trigger(Events.INIT_REQUESTED, { sender: instance });
        }
    }

    function onMediaFragmentLoaded(e) {
        if (e.fragmentModel !== streamProcessor.getFragmentModel()) return;

        const chunk = e.chunk;
        const bytes = chunk.bytes;
        const quality = chunk.quality;
        const currentRepresentation = streamProcessor.getRepresentationInfoForQuality(quality);
        const eventStreamMedia = adapter.getEventsFor(currentRepresentation.mediaInfo, streamProcessor);
        const eventStreamTrack = adapter.getEventsFor(currentRepresentation, streamProcessor);

        if (eventStreamMedia && eventStreamMedia.length > 0 || eventStreamTrack && eventStreamTrack.length > 0) {
            const request = streamProcessor.getFragmentModel().getRequests({
                state: FragmentModel.FRAGMENT_MODEL_EXECUTED,
                quality: quality,
                index: chunk.index
            })[0];

            const events = handleInbandEvents(bytes, request, eventStreamMedia, eventStreamTrack);
            streamProcessor.getEventController().addInbandEvents(events);
        }

        appendToBuffer(chunk);
    }


    function appendToBuffer(chunk) {
        buffer.append(chunk);

        if (chunk.mediaInfo.type === Constants.VIDEO) {
            eventBus.trigger(Events.VIDEO_CHUNK_RECEIVED, { chunk: chunk });
        }
    }

    function showBufferRanges(ranges) {
        if (ranges && ranges.length > 0) {
            for (let i = 0, len = ranges.length; i < len; i++) {
                log('Buffered Range for type:', type, ':', ranges.start(i), ' - ', ranges.end(i));
            }
        }
    }

    function onQualityChanged(e) {
        if (requiredQuality === e.newQuality || type !== e.mediaType || streamProcessor.getStreamInfo().id !== e.streamInfo.id) return;

        updateBufferTimestampOffset(streamProcessor.getRepresentationInfoForQuality(e.newQuality).MSETimeOffset);
        requiredQuality = e.newQuality;
    }

    //**********************************************************************
    // START Buffer Level, State & Sufficiency Handling.
    //**********************************************************************
    function onPlaybackSeeking() {
        if (isBufferingCompleted) {
            seekClearedBufferingCompleted = true;
            isBufferingCompleted = false;
            //a seek command has occured, reset lastIndex value, it will be set next time that onStreamCompleted will be called.
            lastIndex = Number.POSITIVE_INFINITY;
        }
        if (type !== Constants.FRAGMENTED_TEXT) {
            // remove buffer after seeking operations
            pruneAllSafely();
        } else {
            onPlaybackProgression();
        }
        seekStartTime = undefined;
    }

    // Prune full buffer but what is around current time position
    function pruneAllSafely() {
        const ranges = getAllRangesWithSafetyFactor();
        if (!ranges || ranges.length === 0) {
            onPlaybackProgression();
        }
        clearBuffers(ranges);
    }

    // Get all buffer ranges but a range around current time position
    function getAllRangesWithSafetyFactor() {
        const clearRanges = [];
        const ranges = buffer.getAllBufferRanges();
        if (!ranges || ranges.length === 0) {
            return clearRanges;
        }

        const currentTime = playbackController.getTime();
        const endOfBuffer = ranges.end(ranges.length - 1) + BUFFER_END_THRESHOLD;

        const currentTimeRequest = streamProcessor.getFragmentModel().getRequests({
            state: FragmentModel.FRAGMENT_MODEL_EXECUTED,
            time: currentTime,
            threshold: BUFFER_RANGE_CALCULATION_THRESHOLD
        })[0];

        // There is no request in current time position yet. Let's remove everything
        if (!currentTimeRequest) {
            log('getAllRangesWithSafetyFactor for', type, '- No request found in current time position, removing full buffer 0 -', endOfBuffer);
            clearRanges.push({
                start: 0,
                end: endOfBuffer
            });
        } else {
            // Build buffer behind range. To avoid pruning time around current time position,
            // we include fragment right behind the one in current time position
            const behindRange = {
                start: 0,
                end: currentTimeRequest.startTime - STALL_THRESHOLD
            };
            const prevReq = streamProcessor.getFragmentModel().getRequests({
                state: FragmentModel.FRAGMENT_MODEL_EXECUTED,
                time: currentTimeRequest.startTime - (currentTimeRequest.duration / 2),
                threshold: BUFFER_RANGE_CALCULATION_THRESHOLD
            })[0];
            if (prevReq && prevReq.startTime != currentTimeRequest.startTime) {
                behindRange.end = prevReq.startTime;
            }
            if (behindRange.start < behindRange.end && behindRange.end > ranges.start(0)) {
                clearRanges.push(behindRange);
            }

            // Build buffer ahead range. To avoid pruning time around current time position,
            // we include fragment right after the one in current time position
            const aheadRange = {
                start: currentTimeRequest.startTime + currentTimeRequest.duration + STALL_THRESHOLD,
                end: endOfBuffer
            };
            const nextReq = streamProcessor.getFragmentModel().getRequests({
                state: FragmentModel.FRAGMENT_MODEL_EXECUTED,
                time: currentTimeRequest.startTime + currentTimeRequest.duration + STALL_THRESHOLD,
                threshold: BUFFER_RANGE_CALCULATION_THRESHOLD
            })[0];
            if (nextReq && nextReq.startTime !== currentTimeRequest.startTime) {
                aheadRange.start = nextReq.startTime + nextReq.duration + STALL_THRESHOLD;
            }
            if (aheadRange.start < aheadRange.end && aheadRange.start < endOfBuffer) {
                clearRanges.push(aheadRange);
            }
        }

        return clearRanges;
    }

    function getWorkingTime() {
        // This function returns current working time for buffer (either start time or current time if playback has started)
        let ret = playbackController.getTime();

        if (seekStartTime) {
            // if there is a seek start time, the first buffer data will be available on maximum value between first buffer range value and seek start time.
            let ranges = buffer.getAllBufferRanges();
            if (ranges && ranges.length) {
                ret = Math.max(ranges.start(0), seekStartTime);
            }
        }
        return ret;
    }

    function onPlaybackProgression() {
        updateBufferLevel();
        addBufferMetrics();
    }

    function getRangeAt(time, tolerance) {
        const ranges = buffer.getAllBufferRanges();
        let start = 0;
        let end = 0;
        let firstStart = null;
        let lastEnd = null;
        let gap = 0;
        let len,
            i;

        const toler = (tolerance || 0.15);

        if (ranges !== null && ranges !== undefined) {
            for (i = 0, len = ranges.length; i < len; i++) {
                start = ranges.start(i);
                end = ranges.end(i);
                if (firstStart === null) {
                    gap = Math.abs(start - time);
                    if (time >= start && time < end) {
                        // start the range
                        firstStart = start;
                        lastEnd = end;
                    } else if (gap <= toler) {
                        // start the range even though the buffer does not contain time 0
                        firstStart = start;
                        lastEnd = end;
                    }
                } else {
                    gap = start - lastEnd;
                    if (gap <= toler) {
                        // the discontinuity is smaller than the tolerance, combine the ranges
                        lastEnd = end;
                    } else {
                        break;
                    }
                }
            }

            if (firstStart !== null) {
                return {
                    start: firstStart,
                    end: lastEnd
                };
            }
        }

        return null;
    }

    function getBufferLength(time, tolerance) {
        let range,
            length;

        range = getRangeAt(time, tolerance);

        if (range === null) {
            length = 0;
        } else {
            length = range.end - time;
        }

        return length;
    }

    function updateBufferLevel() {
        if (playbackController) {
            bufferLevel = getBufferLength(getWorkingTime() || 0);
            eventBus.trigger(Events.BUFFER_LEVEL_UPDATED, { sender: instance, bufferLevel: bufferLevel });
            checkIfSufficientBuffer();
        }
    }

    function addBufferMetrics() {
        if (!isActive()) return;
        metricsModel.addBufferState(type, bufferState, streamProcessor.getScheduleController().getBufferTarget());
        metricsModel.addBufferLevel(type, new Date(), bufferLevel * 1000);
    }

    function checkIfBufferingCompleted() {
        const isLastIdxAppended = maxAppendedIndex >= lastIndex - 1; // Handles 0 and non 0 based request index
        if (isLastIdxAppended && !isBufferingCompleted && buffer.discharge === undefined) {
            isBufferingCompleted = true;
            log('[BufferController][' + type + '] checkIfBufferingCompleted trigger BUFFERING_COMPLETED');
            eventBus.trigger(Events.BUFFERING_COMPLETED, { sender: instance, streamInfo: streamProcessor.getStreamInfo() });
        }
    }

    function checkIfSufficientBuffer() {
        // No need to check buffer if type is not audio or video (for example if several errors occur during text parsing, so that the buffer cannot be filled, no error must occur on video playback)
        if (type !== 'audio' && type !== 'video') return;

        if (seekClearedBufferingCompleted && !isBufferingCompleted && playbackController && playbackController.getTimeToStreamEnd() - bufferLevel < STALL_THRESHOLD) {
            seekClearedBufferingCompleted = false;
            isBufferingCompleted = true;
            log('[BufferController][' + type + '] checkIfSufficientBuffer trigger BUFFERING_COMPLETED');
            eventBus.trigger(Events.BUFFERING_COMPLETED, { sender: instance, streamInfo: streamProcessor.getStreamInfo() });
        }
        if (bufferLevel < STALL_THRESHOLD && !isBufferingCompleted) {
            notifyBufferStateChanged(BUFFER_EMPTY);
        } else {
            if (isBufferingCompleted || bufferLevel >= mediaPlayerModel.getStableBufferTime()) {
                notifyBufferStateChanged(BUFFER_LOADED);
            }
        }
    }

    function notifyBufferStateChanged(state) {
        if (bufferState === state || (type === Constants.FRAGMENTED_TEXT && textController.getAllTracksAreDisabled())) return;
        bufferState = state;
        addBufferMetrics();

        eventBus.trigger(Events.BUFFER_LEVEL_STATE_CHANGED, { sender: instance, state: state, mediaType: type, streamInfo: streamProcessor.getStreamInfo() });
        eventBus.trigger(state === BUFFER_LOADED ? Events.BUFFER_LOADED : Events.BUFFER_EMPTY, { mediaType: type });
        log(state === BUFFER_LOADED ? 'Got enough buffer to start for ' + type : 'Waiting for more buffer before starting playback for ' + type);
    }


    function handleInbandEvents(data, request, mediaInbandEvents, trackInbandEvents) {
        const fragmentStartTime = Math.max(isNaN(request.startTime) ? 0 : request.startTime, 0);
        const eventStreams = [];
        const events = [];

        /* Extract the possible schemeIdUri : If a DASH client detects an event message box with a scheme that is not defined in MPD, the client is expected to ignore it */
        const inbandEvents = mediaInbandEvents.concat(trackInbandEvents);
        for (let i = 0, ln = inbandEvents.length; i < ln; i++) {
            eventStreams[inbandEvents[i].schemeIdUri] = inbandEvents[i];
        }

        const isoFile = BoxParser(context).getInstance().parse(data);
        const eventBoxes = isoFile.getBoxes('emsg');

        for (let i = 0, ln = eventBoxes.length; i < ln; i++) {
            const event = adapter.getEvent(eventBoxes[i], eventStreams, fragmentStartTime);

            if (event) {
                events.push(event);
            }
        }

        return events;
    }

    /* prune buffer on our own in background to avoid browsers pruning buffer silently */
    function pruneBuffer() {
        if (!buffer) return;
        if (type === Constants.FRAGMENTED_TEXT) return;
        if (!isBufferingCompleted) {
            clearBuffers(getClearRanges());
        }
    }

    function getClearRanges() {
        const clearRanges = [];
        const ranges = buffer.getAllBufferRanges();
        if (!ranges || ranges.length === 0) {
            return clearRanges;
        }

        const currentTime = playbackController.getTime();
        const rangeToKeep = {
            start: Math.max(0, currentTime - mediaPlayerModel.getBufferToKeep()),
            end: currentTime + mediaPlayerModel.getBufferAheadToKeep()
        };

        const currentTimeRequest = streamProcessor.getFragmentModel().getRequests({
            state: FragmentModel.FRAGMENT_MODEL_EXECUTED,
            time: currentTime,
            threshold: BUFFER_RANGE_CALCULATION_THRESHOLD
        })[0];

        // Ensure we keep full range of current fragment
        if (currentTimeRequest) {
            rangeToKeep.start = Math.min(currentTimeRequest.startTime, rangeToKeep.start);
            rangeToKeep.end = Math.max(currentTimeRequest.startTime + currentTimeRequest.duration, rangeToKeep.end);
        }

        log('getClearRanges for', type, '- Remove buffer out of ', rangeToKeep.start, ' - ', rangeToKeep.end);

        if (ranges.start(0) <= rangeToKeep.start) {
            const behindRange = {
                start: 0,
                end: rangeToKeep.start
            };
            for (let i = 0; i < ranges.length && ranges.end(i) <= rangeToKeep.start; i++) {
                behindRange.end = ranges.end(i);
            }
            if (behindRange.start < behindRange.end) {
                clearRanges.push(behindRange);
            }
        }

        if (ranges.end(ranges.length - 1) >= rangeToKeep.end) {
            const aheadRange = {
                start: rangeToKeep.end,
                end: ranges.end(ranges.length - 1) + BUFFER_RANGE_CALCULATION_THRESHOLD
            };

            if (aheadRange.start < aheadRange.end) {
                clearRanges.push(aheadRange);
            }
        }

        return clearRanges;
    }

    function clearBuffers(ranges) {
        if (!ranges || !buffer || ranges.length === 0) return;

        pendingPruningRanges.push.apply(pendingPruningRanges, ranges);
        if (isPruningInProgress) {
            return;
        }

        clearNextRange();
    }

    function clearNextRange() {
        if (pendingPruningRanges.length === 0) return;

        const range = pendingPruningRanges.shift();
        log('Removing', type, 'buffer from:', range.start, 'to', range.end);
        isPruningInProgress = true;

        // If removing buffer ahead current playback position, update maxAppendedIndex
        const currentTime = playbackController.getTime();
        if (currentTime < range.end) {
            isBufferingCompleted = false;
            maxAppendedIndex = 0;
            streamProcessor.getScheduleController().setSeekTarget(currentTime);
            adapter.setIndexHandlerTime(streamProcessor, currentTime);
        }
<<<<<<< HEAD
        buffer.remove(range.start, range.end, mediaSource);
=======
        sourceBufferController.remove(buffer, range.start, range.end, mediaSource, range.force);
>>>>>>> 3e28c46c
    }

    function onRemoved(e) {
        if (buffer !== e.buffer) return;

        log('Removed', type, 'buffer from:', e.from, 'to', e.to);

        const ranges = buffer.getAllBufferRanges();
        showBufferRanges(ranges);

        if (pendingPruningRanges.length === 0) {
            isPruningInProgress = false;
        }

        if (isPruningInProgress) {
            clearNextRange();
        } else {
            updateBufferLevel();
            eventBus.trigger(Events.BUFFER_CLEARED, { sender: instance, from: e.from, to: e.to, hasEnoughSpaceToAppend: hasEnoughSpaceToAppend() });
        }
        //TODO - REMEMBER removed a timerout hack calling clearBuffer after manifestInfo.minBufferTime * 1000 if !hasEnoughSpaceToAppend() Aug 04 2016
    }

    function updateBufferTimestampOffset(MSETimeOffset) {
        // Each track can have its own @presentationTimeOffset, so we should set the offset
        // if it has changed after switching the quality or updating an mpd
        const sourceBuffer = buffer && buffer.getBuffer ? buffer.getBuffer() : null;
        if (sourceBuffer && sourceBuffer.timestampOffset !== MSETimeOffset && !isNaN(MSETimeOffset)) {
            sourceBuffer.timestampOffset = MSETimeOffset;
        }
    }

    function onDataUpdateCompleted(e) {
        if (e.sender.getStreamProcessor() !== streamProcessor || e.error) return;
        updateBufferTimestampOffset(e.currentRepresentation.MSETimeOffset);
    }

    function onStreamCompleted(e) {
        if (e.fragmentModel !== streamProcessor.getFragmentModel()) return;
        lastIndex = e.request.index;
        checkIfBufferingCompleted();
    }

    function onCurrentTrackChanged(e) {
        if (!buffer || (e.newMediaInfo.type !== type) || (e.newMediaInfo.streamInfo.id !== streamProcessor.getStreamInfo().id)) return;
        if (mediaController.getSwitchMode(type) === MediaController.TRACK_SWITCH_MODE_ALWAYS_REPLACE) {
            if (buffer.buffered && buffer.buffered.length > 0) {
                log('Clearing buffer because track changed - ' + (buffer.buffered.end(buffer.buffered.length - 1) + BUFFER_END_THRESHOLD));
                clearBuffers([{
                    start: 0,
                    end: buffer.buffered.end(buffer.buffered.length - 1) + BUFFER_END_THRESHOLD,
                    force: true // Force buffer removal even when buffering is completed and MediaSource is ended
                }]);
                lastIndex = Number.POSITIVE_INFINITY;
                streamProcessor.getFragmentModel().abortRequests();
            }
        }
    }

    function onWallclockTimeUpdated() {
        wallclockTicked++;
        const secondsElapsed = (wallclockTicked * (mediaPlayerModel.getWallclockTimeUpdateInterval() / 1000));
        if ((secondsElapsed >= mediaPlayerModel.getBufferPruningInterval())) {
            wallclockTicked = 0;
            pruneBuffer();
        }
    }

    function onPlaybackRateChanged() {
        checkIfSufficientBuffer();
    }

    function getType() {
        return type;
    }

    function getStreamProcessor() {
        return streamProcessor;
    }

    function setSeekStartTime(value) {
        seekStartTime = value;
    }

    function getBuffer() {
        return buffer;
    }

    function getBufferLevel() {
        return bufferLevel;
    }

    function setMediaSource(value, mediaInfo) {
        mediaSource = value;
        if (buffer && mediaInfo) { //if we have a prebuffer, we should prepare to discharge it, and make a new sourceBuffer ready
            if (typeof buffer.discharge === 'function') {
                dischargeBuffer = buffer;
                createBuffer(mediaInfo);
            }
        }
    }

    function getMediaSource() {
        return mediaSource;
    }

    function getIsBufferingCompleted() {
        return isBufferingCompleted;
    }

    function getIsPruningInProgress() {
        return isPruningInProgress;
    }

    function onAppended(e) {
        if (e.error) {
            if (e.error.code === QUOTA_EXCEEDED_ERROR_CODE) {
                criticalBufferLevel = getTotalBufferedTime() * 0.8;
                log('Quota exceeded for type: ' + type + ', Critical Buffer: ' + criticalBufferLevel);

                if (criticalBufferLevel > 0) {
                    // recalculate buffer lengths to keep (bufferToKeep, bufferAheadToKeep, bufferTimeAtTopQuality) according to criticalBufferLevel
                    const bufferToKeep = Math.max(0.2 * criticalBufferLevel, 1);
                    const bufferAhead = criticalBufferLevel - bufferToKeep;
                    mediaPlayerModel.setBufferToKeep(parseFloat(bufferToKeep).toFixed(5));
                    mediaPlayerModel.setBufferAheadToKeep(parseFloat(bufferAhead).toFixed(5));
                }
            }
            if (e.error.code === QUOTA_EXCEEDED_ERROR_CODE || !hasEnoughSpaceToAppend()) {
                log('Clearing playback buffer to overcome quota exceed situation for type: ' + type);
                eventBus.trigger(Events.QUOTA_EXCEEDED, { sender: instance, criticalBufferLevel: criticalBufferLevel }); //Tells ScheduleController to stop scheduling.
                pruneAllSafely(); // Then we clear the buffer and onCleared event will tell ScheduleController to start scheduling again.
            }
            return;
        }

        appendedBytesInfo = e.chunk;
        if (appendedBytesInfo && !isNaN(appendedBytesInfo.index)) {
            maxAppendedIndex = Math.max(appendedBytesInfo.index, maxAppendedIndex);
            checkIfBufferingCompleted();
        }

        const ranges = buffer.getAllBufferRanges();
        showBufferRanges(ranges);

        onPlaybackProgression();
        if (appendedBytesInfo) {
            eventBus.trigger(Events.BYTES_APPENDED, {
                sender: instance,
                quality: appendedBytesInfo.quality,
                startTime: appendedBytesInfo.start,
                index: appendedBytesInfo.index,
                bufferedRanges: ranges
            });
        }
    }

    function getTotalBufferedTime() {
        const ranges = buffer.getAllBufferRanges();
        let totalBufferedTime = 0;
        let ln,
            i;

        if (!ranges) return totalBufferedTime;

        for (i = 0, ln = ranges.length; i < ln; i++) {
            totalBufferedTime += ranges.end(i) - ranges.start(i);
        }

        return totalBufferedTime;
    }

    function hasEnoughSpaceToAppend() {
        const totalBufferedTime = getTotalBufferedTime();
        return (totalBufferedTime < criticalBufferLevel);
    }

    function resetInitialSettings(errored) {
        criticalBufferLevel = Number.POSITIVE_INFINITY;
        bufferState = BUFFER_EMPTY;
        requiredQuality = AbrController.QUALITY_DEFAULT;
        lastIndex = Number.POSITIVE_INFINITY;
        maxAppendedIndex = 0;
        appendedBytesInfo = null;
        appendingMediaChunk = false;
        isBufferingCompleted = false;
        isPruningInProgress = false;
        seekClearedBufferingCompleted = false;
        bufferLevel = 0;
        wallclockTicked = 0;
        pendingPruningRanges = [];

        if (buffer) {
            if (!errored) {
                buffer.abort();
            }
            buffer.reset();
            buffer = null;
        }
    }

    function reset(errored) {
        eventBus.off(Events.DATA_UPDATE_COMPLETED, onDataUpdateCompleted, this);
        eventBus.off(Events.QUALITY_CHANGE_REQUESTED, onQualityChanged, this);
        eventBus.off(Events.INIT_FRAGMENT_LOADED, onInitFragmentLoaded, this);
        eventBus.off(Events.MEDIA_FRAGMENT_LOADED, onMediaFragmentLoaded, this);
        eventBus.off(Events.STREAM_COMPLETED, onStreamCompleted, this);
        eventBus.off(Events.CURRENT_TRACK_CHANGED, onCurrentTrackChanged, this);
        eventBus.off(Events.PLAYBACK_PROGRESS, onPlaybackProgression, this);
        eventBus.off(Events.PLAYBACK_TIME_UPDATED, onPlaybackProgression, this);
        eventBus.off(Events.PLAYBACK_RATE_CHANGED, onPlaybackRateChanged, this);
        eventBus.off(Events.PLAYBACK_SEEKING, onPlaybackSeeking, this);
        eventBus.off(Events.WALLCLOCK_TIME_UPDATED, onWallclockTimeUpdated, this);
        eventBus.off(Events.SOURCEBUFFER_REMOVE_COMPLETED, onRemoved, this);

        resetInitialSettings(errored);
    }

    instance = {
        getBufferControllerType: getBufferControllerType,
        initialize: initialize,
        createBuffer: createBuffer,
        dischargePreBuffer: dischargePreBuffer,
        getType: getType,
        getStreamProcessor: getStreamProcessor,
        setSeekStartTime: setSeekStartTime,
        getBuffer: getBuffer,
        getBufferLevel: getBufferLevel,
        getRangeAt: getRangeAt,
        setMediaSource: setMediaSource,
        getMediaSource: getMediaSource,
        getIsBufferingCompleted: getIsBufferingCompleted,
        switchInitData: switchInitData,
        getIsPruningInProgress: getIsPruningInProgress,
        reset: reset
    };

    setup();
    return instance;
}

BufferController.__dashjs_factory_name = BUFFER_CONTROLLER_TYPE;
const factory = FactoryMaker.getClassFactory(BufferController);
factory.BUFFER_LOADED = BUFFER_LOADED;
factory.BUFFER_EMPTY = BUFFER_EMPTY;
FactoryMaker.updateClassFactory(BufferController.__dashjs_factory_name, factory);
export default factory;<|MERGE_RESOLUTION|>--- conflicted
+++ resolved
@@ -583,11 +583,8 @@
             streamProcessor.getScheduleController().setSeekTarget(currentTime);
             adapter.setIndexHandlerTime(streamProcessor, currentTime);
         }
-<<<<<<< HEAD
-        buffer.remove(range.start, range.end, mediaSource);
-=======
-        sourceBufferController.remove(buffer, range.start, range.end, mediaSource, range.force);
->>>>>>> 3e28c46c
+        
+        buffer.remove(range.start, range.end, range.force);
     }
 
     function onRemoved(e) {
