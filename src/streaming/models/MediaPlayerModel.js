/**
 * The copyright in this software is being made available under the BSD License,
 * included below. This software may be subject to other third party and contributor
 * rights, including patent rights, and no such rights are granted under this license.
 *
 * Copyright (c) 2013, Dash Industry Forum.
 * All rights reserved.
 *
 * Redistribution and use in source and binary forms, with or without modification,
 * are permitted provided that the following conditions are met:
 *  * Redistributions of source code must retain the above copyright notice, this
 *  list of conditions and the following disclaimer.
 *  * Redistributions in binary form must reproduce the above copyright notice,
 *  this list of conditions and the following disclaimer in the documentation and/or
 *  other materials provided with the distribution.
 *  * Neither the name of Dash Industry Forum nor the names of its
 *  contributors may be used to endorse or promote products derived from this software
 *  without specific prior written permission.
 *
 *  THIS SOFTWARE IS PROVIDED BY THE COPYRIGHT HOLDERS AND CONTRIBUTORS AS IS AND ANY
 *  EXPRESS OR IMPLIED WARRANTIES, INCLUDING, BUT NOT LIMITED TO, THE IMPLIED
 *  WARRANTIES OF MERCHANTABILITY AND FITNESS FOR A PARTICULAR PURPOSE ARE DISCLAIMED.
 *  IN NO EVENT SHALL THE COPYRIGHT HOLDER OR CONTRIBUTORS BE LIABLE FOR ANY DIRECT,
 *  INDIRECT, INCIDENTAL, SPECIAL, EXEMPLARY, OR CONSEQUENTIAL DAMAGES (INCLUDING, BUT
 *  NOT LIMITED TO, PROCUREMENT OF SUBSTITUTE GOODS OR SERVICES; LOSS OF USE, DATA, OR
 *  PROFITS; OR BUSINESS INTERRUPTION) HOWEVER CAUSED AND ON ANY THEORY OF LIABILITY,
 *  WHETHER IN CONTRACT, STRICT LIABILITY, OR TORT (INCLUDING NEGLIGENCE OR OTHERWISE)
 *  ARISING IN ANY WAY OUT OF THE USE OF THIS SOFTWARE, EVEN IF ADVISED OF THE
 *  POSSIBILITY OF SUCH DAMAGE.
 */
import FactoryMaker from '../../core/FactoryMaker';
import {
    HTTPRequest
}
from '../vo/metrics/HTTPRequest';
import Constants from '../constants/Constants';

const DEFAULT_UTC_TIMING_SOURCE = {
    scheme: 'urn:mpeg:dash:utc:http-xsdate:2014',
    value: 'http://time.akamai.com/?iso'
};
const LIVE_DELAY_FRAGMENT_COUNT = 4;

const DEFAULT_LOCAL_STORAGE_BITRATE_EXPIRATION = 360000;
const DEFAULT_LOCAL_STORAGE_MEDIA_SETTINGS_EXPIRATION = 360000;

const BANDWIDTH_SAFETY_FACTOR = 0.9;
const ABANDON_LOAD_TIMEOUT = 10000;

const BUFFER_TO_KEEP = 30;
const BUFFER_AHEAD_TO_KEEP = 80;
const BUFFER_PRUNING_INTERVAL = 30;
const DEFAULT_MIN_BUFFER_TIME = 12;
const DEFAULT_MIN_BUFFER_TIME_FAST_SWITCH = 20;
const BUFFER_TIME_AT_TOP_QUALITY = 30;
const BUFFER_TIME_AT_TOP_QUALITY_LONG_FORM = 60;
const LONG_FORM_CONTENT_DURATION_THRESHOLD = 600;
const SEGMENT_OVERLAP_TOLERANCE_TIME = 0.05;

const CACHE_LOAD_THRESHOLD_VIDEO = 50;
const CACHE_LOAD_THRESHOLD_AUDIO = 5;

const FRAGMENT_RETRY_ATTEMPTS = 3;
const FRAGMENT_RETRY_INTERVAL = 1000;

const MANIFEST_RETRY_ATTEMPTS = 3;
const MANIFEST_RETRY_INTERVAL = 500;

const XLINK_RETRY_ATTEMPTS = 1;
const XLINK_RETRY_INTERVAL = 500;

//This value influences the startup time for live (in ms).
const WALLCLOCK_TIME_UPDATE_INTERVAL = 50;

const DEFAULT_XHR_WITH_CREDENTIALS = false;

function MediaPlayerModel() {

    let instance,
        useManifestDateHeaderTimeSource,
        useSuggestedPresentationDelay,
        UTCTimingSources,
        liveDelayFragmentCount,
        liveDelay,
        scheduleWhilePaused,
        bufferToKeep,
        bufferAheadToKeep,
        bufferPruningInterval,
        lastBitrateCachingInfo,
        lastMediaSettingsCachingInfo,
        stableBufferTime,
        bufferTimeAtTopQuality,
        bufferTimeAtTopQualityLongForm,
        longFormContentDurationThreshold,
        segmentOverlapToleranceTime,
        bandwidthSafetyFactor,
        abandonLoadTimeout,
        retryAttempts,
        retryIntervals,
        wallclockTimeUpdateInterval,
        ABRStrategy,
        useDefaultABRRules,
        xhrWithCredentials,
        fastSwitchEnabled,
        customABRRule,
        movingAverageMethod,
        cacheLoadThresholds;

    function setup() {
        UTCTimingSources = [];
        useSuggestedPresentationDelay = false;
        useManifestDateHeaderTimeSource = true;
        scheduleWhilePaused = true;
        ABRStrategy = Constants.ABR_STRATEGY_DYNAMIC;
        useDefaultABRRules = true;
        fastSwitchEnabled = false;
        lastBitrateCachingInfo = {
            enabled: true,
            ttl: DEFAULT_LOCAL_STORAGE_BITRATE_EXPIRATION
        };
        lastMediaSettingsCachingInfo = {
            enabled: true,
            ttl: DEFAULT_LOCAL_STORAGE_MEDIA_SETTINGS_EXPIRATION
        };
        liveDelayFragmentCount = LIVE_DELAY_FRAGMENT_COUNT;
        liveDelay = undefined; // Explicitly state that default is undefined
        bufferToKeep = BUFFER_TO_KEEP;
        bufferAheadToKeep = BUFFER_AHEAD_TO_KEEP;
        bufferPruningInterval = BUFFER_PRUNING_INTERVAL;
        stableBufferTime = NaN;
        bufferTimeAtTopQuality = BUFFER_TIME_AT_TOP_QUALITY;
        bufferTimeAtTopQualityLongForm = BUFFER_TIME_AT_TOP_QUALITY_LONG_FORM;
        longFormContentDurationThreshold = LONG_FORM_CONTENT_DURATION_THRESHOLD;
        segmentOverlapToleranceTime = SEGMENT_OVERLAP_TOLERANCE_TIME;
        bandwidthSafetyFactor = BANDWIDTH_SAFETY_FACTOR;
        abandonLoadTimeout = ABANDON_LOAD_TIMEOUT;
        wallclockTimeUpdateInterval = WALLCLOCK_TIME_UPDATE_INTERVAL;
        xhrWithCredentials = {
            default: DEFAULT_XHR_WITH_CREDENTIALS
        };
        customABRRule = [];
        movingAverageMethod = Constants.MOVING_AVERAGE_SLIDING_WINDOW;

        retryAttempts = {
            [HTTPRequest.MPD_TYPE]:                         MANIFEST_RETRY_ATTEMPTS,
            [HTTPRequest.XLINK_EXPANSION_TYPE]:             XLINK_RETRY_ATTEMPTS,
            [HTTPRequest.MEDIA_SEGMENT_TYPE]:               FRAGMENT_RETRY_ATTEMPTS,
            [HTTPRequest.INIT_SEGMENT_TYPE]:                FRAGMENT_RETRY_ATTEMPTS,
            [HTTPRequest.BITSTREAM_SWITCHING_SEGMENT_TYPE]: FRAGMENT_RETRY_ATTEMPTS,
            [HTTPRequest.INDEX_SEGMENT_TYPE]:               FRAGMENT_RETRY_ATTEMPTS,
            [HTTPRequest.OTHER_TYPE]:                       FRAGMENT_RETRY_ATTEMPTS
        };

        retryIntervals = {
            [HTTPRequest.MPD_TYPE]:                         MANIFEST_RETRY_INTERVAL,
            [HTTPRequest.XLINK_EXPANSION_TYPE]:             XLINK_RETRY_INTERVAL,
            [HTTPRequest.MEDIA_SEGMENT_TYPE]:               FRAGMENT_RETRY_INTERVAL,
            [HTTPRequest.INIT_SEGMENT_TYPE]:                FRAGMENT_RETRY_INTERVAL,
            [HTTPRequest.BITSTREAM_SWITCHING_SEGMENT_TYPE]: FRAGMENT_RETRY_INTERVAL,
            [HTTPRequest.INDEX_SEGMENT_TYPE]:               FRAGMENT_RETRY_INTERVAL,
            [HTTPRequest.OTHER_TYPE]:                       FRAGMENT_RETRY_INTERVAL
        };

        cacheLoadThresholds = {};
        cacheLoadThresholds[Constants.VIDEO] = CACHE_LOAD_THRESHOLD_VIDEO;
        cacheLoadThresholds[Constants.AUDIO] = CACHE_LOAD_THRESHOLD_AUDIO;
    }

    //TODO Should we use Object.define to have setters/getters? makes more readable code on other side.

    function setABRStrategy(value) {
        ABRStrategy = value;
    }

    function getABRStrategy() {
        return ABRStrategy;
    }

    function setUseDefaultABRRules(value) {
        useDefaultABRRules = value;
    }

    function getUseDefaultABRRules() {
        return useDefaultABRRules;
    }

    function findABRCustomRule(rulename) {
        let i;
        for (i = 0; i < customABRRule.length; i++) {
            if (customABRRule[i].rulename === rulename) {
                return i;
            }
        }
        return -1;
    }

    function getABRCustomRules() {
        return customABRRule;
    }

    function addABRCustomRule(type, rulename, rule) {

        let index = findABRCustomRule(rulename);
        if (index === -1) {
            // add rule
            customABRRule.push({
                type: type,
                rulename: rulename,
                rule: rule
            });
        } else {
            // update rule
            customABRRule[index].type = type;
            customABRRule[index].rule = rule;
        }
    }

    function removeABRCustomRule(rulename) {
        let index = findABRCustomRule(rulename);
        if (index !== -1) {
            // remove rule
            customABRRule.splice(index, 1);
        }
    }

    function removeAllABRCustomRule() {
        customABRRule = [];
    }

    function setBandwidthSafetyFactor(value) {
        bandwidthSafetyFactor = value;
    }

    function getBandwidthSafetyFactor() {
        return bandwidthSafetyFactor;
    }

    function setAbandonLoadTimeout(value) {
        abandonLoadTimeout = value;
    }

    function getAbandonLoadTimeout() {
        return abandonLoadTimeout;
    }

    function setStableBufferTime(value) {
        stableBufferTime = value;
    }

    function getStableBufferTime() {
        return !isNaN(stableBufferTime) ? stableBufferTime : fastSwitchEnabled ? DEFAULT_MIN_BUFFER_TIME_FAST_SWITCH : DEFAULT_MIN_BUFFER_TIME;
    }

    function setBufferTimeAtTopQuality(value) {
        bufferTimeAtTopQuality = value;
    }

    function getBufferTimeAtTopQuality() {
        return bufferTimeAtTopQuality;
    }

    function setBufferTimeAtTopQualityLongForm(value) {
        bufferTimeAtTopQualityLongForm = value;
    }

    function getBufferTimeAtTopQualityLongForm() {
        return bufferTimeAtTopQualityLongForm;
    }

    function setLongFormContentDurationThreshold(value) {
        longFormContentDurationThreshold = value;
    }

    function getLongFormContentDurationThreshold() {
        return longFormContentDurationThreshold;
    }

<<<<<<< HEAD
    function setSegmentOverlapToleranceTime(value) {
        segmentOverlapToleranceTime = value;
    }

    function getSegmentOverlapToleranceTime() {
        return segmentOverlapToleranceTime;
=======
    function setCacheLoadThresholdForType(type, value) {
        cacheLoadThresholds[type] = value;
    }

    function getCacheLoadThresholdForType(type) {
        return cacheLoadThresholds[type];
>>>>>>> e0536f28
    }

    function setBufferToKeep(value) {
        bufferToKeep = value;
    }

    function getBufferToKeep() {
        return bufferToKeep;
    }

    function setBufferAheadToKeep(value) {
        bufferAheadToKeep = value;
    }

    function getBufferAheadToKeep() {
        return bufferAheadToKeep;
    }

    function setLastBitrateCachingInfo(enable, ttl) {
        lastBitrateCachingInfo.enabled = enable;
        if (ttl !== undefined && !isNaN(ttl) && typeof (ttl) === 'number') {
            lastBitrateCachingInfo.ttl = ttl;
        }
    }

    function getLastBitrateCachingInfo() {
        return lastBitrateCachingInfo;
    }

    function setLastMediaSettingsCachingInfo(enable, ttl) {
        lastMediaSettingsCachingInfo.enabled = enable;
        if (ttl !== undefined && !isNaN(ttl) && typeof (ttl) === 'number') {
            lastMediaSettingsCachingInfo.ttl = ttl;
        }
    }

    function getLastMediaSettingsCachingInfo() {
        return lastMediaSettingsCachingInfo;
    }

    function setBufferPruningInterval(value) {
        bufferPruningInterval = value;
    }

    function getBufferPruningInterval() {
        return bufferPruningInterval;
    }

    function setFragmentRetryAttempts(value) {
        retryAttempts[HTTPRequest.MEDIA_SEGMENT_TYPE] = value;
    }

    function setManifestRetryAttempts(value) {
        retryAttempts[HTTPRequest.MPD_TYPE] = value;
    }

    function setRetryAttemptsForType(type, value) {
        retryAttempts[type] = value;
    }

    function getFragmentRetryAttempts() {
        return retryAttempts[HTTPRequest.MEDIA_SEGMENT_TYPE];
    }

    function getManifestRetryAttempts() {
        return retryAttempts[HTTPRequest.MPD_TYPE];
    }

    function getRetryAttemptsForType(type) {
        return retryAttempts[type];
    }

    function setFragmentRetryInterval(value) {
        retryIntervals[HTTPRequest.MEDIA_SEGMENT_TYPE] = value;
    }

    function setManifestRetryInterval(value) {
        retryIntervals[HTTPRequest.MPD_TYPE] = value;
    }

    function setRetryIntervalForType(type, value) {
        retryIntervals[type] = value;
    }

    function getFragmentRetryInterval() {
        return retryIntervals[HTTPRequest.MEDIA_SEGMENT_TYPE];
    }

    function getManifestRetryInterval() {
        return retryIntervals[HTTPRequest.MPD_TYPE];
    }

    function getRetryIntervalForType(type) {
        return retryIntervals[type];
    }

    function setWallclockTimeUpdateInterval(value) {
        wallclockTimeUpdateInterval = value;
    }

    function getWallclockTimeUpdateInterval() {
        return wallclockTimeUpdateInterval;
    }

    function setScheduleWhilePaused(value) {
        scheduleWhilePaused = value;
    }

    function getScheduleWhilePaused() {
        return scheduleWhilePaused;
    }

    function setLiveDelayFragmentCount(value) {
        liveDelayFragmentCount = value;
    }

    function setLiveDelay(value) {
        liveDelay = value;
    }

    function getLiveDelayFragmentCount() {
        return liveDelayFragmentCount;
    }

    function getLiveDelay() {
        return liveDelay;
    }

    function setUseManifestDateHeaderTimeSource(value) {
        useManifestDateHeaderTimeSource = value;
    }

    function getUseManifestDateHeaderTimeSource() {
        return useManifestDateHeaderTimeSource;
    }

    function setUseSuggestedPresentationDelay(value) {
        useSuggestedPresentationDelay = value;
    }

    function getUseSuggestedPresentationDelay() {
        return useSuggestedPresentationDelay;
    }

    function setUTCTimingSources(value) {
        UTCTimingSources = value;
    }

    function getUTCTimingSources() {
        return UTCTimingSources;
    }

    function setXHRWithCredentialsForType(type, value) {
        if (!type) {
            Object.keys(xhrWithCredentials).forEach(key => {
                setXHRWithCredentialsForType(key, value);
            });
        } else {
            xhrWithCredentials[type] = !!value;
        }
    }

    function getXHRWithCredentialsForType(type) {
        const useCreds = xhrWithCredentials[type];

        if (useCreds === undefined) {
            return xhrWithCredentials.default;
        }

        return useCreds;
    }


    function getFastSwitchEnabled() {
        return fastSwitchEnabled;
    }

    function setFastSwitchEnabled(value) {
        fastSwitchEnabled = value;
    }

    function setMovingAverageMethod(value) {
        movingAverageMethod = value;
    }

    function getMovingAverageMethod() {
        return movingAverageMethod;
    }

    function reset() {
        //TODO need to figure out what props to persist across sessions and which to reset if any.
        //setup();
    }

    instance = {
        setABRStrategy: setABRStrategy,
        getABRStrategy: getABRStrategy,
        setUseDefaultABRRules: setUseDefaultABRRules,
        getUseDefaultABRRules: getUseDefaultABRRules,
        getABRCustomRules: getABRCustomRules,
        addABRCustomRule: addABRCustomRule,
        removeABRCustomRule: removeABRCustomRule,
        removeAllABRCustomRule: removeAllABRCustomRule,
        setBandwidthSafetyFactor: setBandwidthSafetyFactor,
        getBandwidthSafetyFactor: getBandwidthSafetyFactor,
        setAbandonLoadTimeout: setAbandonLoadTimeout,
        getAbandonLoadTimeout: getAbandonLoadTimeout,
        setLastBitrateCachingInfo: setLastBitrateCachingInfo,
        getLastBitrateCachingInfo: getLastBitrateCachingInfo,
        setLastMediaSettingsCachingInfo: setLastMediaSettingsCachingInfo,
        getLastMediaSettingsCachingInfo: getLastMediaSettingsCachingInfo,
        setStableBufferTime: setStableBufferTime,
        getStableBufferTime: getStableBufferTime,
        setBufferTimeAtTopQuality: setBufferTimeAtTopQuality,
        getBufferTimeAtTopQuality: getBufferTimeAtTopQuality,
        setBufferTimeAtTopQualityLongForm: setBufferTimeAtTopQualityLongForm,
        getBufferTimeAtTopQualityLongForm: getBufferTimeAtTopQualityLongForm,
        setLongFormContentDurationThreshold: setLongFormContentDurationThreshold,
        getLongFormContentDurationThreshold: getLongFormContentDurationThreshold,
<<<<<<< HEAD
        setSegmentOverlapToleranceTime: setSegmentOverlapToleranceTime,
        getSegmentOverlapToleranceTime: getSegmentOverlapToleranceTime,
=======
        getCacheLoadThresholdForType: getCacheLoadThresholdForType,
        setCacheLoadThresholdForType: setCacheLoadThresholdForType,
>>>>>>> e0536f28
        setBufferToKeep: setBufferToKeep,
        getBufferToKeep: getBufferToKeep,
        setBufferAheadToKeep: setBufferAheadToKeep,
        getBufferAheadToKeep: getBufferAheadToKeep,
        setBufferPruningInterval: setBufferPruningInterval,
        getBufferPruningInterval: getBufferPruningInterval,
        setFragmentRetryAttempts: setFragmentRetryAttempts,
        getFragmentRetryAttempts: getFragmentRetryAttempts,
        setManifestRetryAttempts: setManifestRetryAttempts,
        getManifestRetryAttempts: getManifestRetryAttempts,
        setRetryAttemptsForType: setRetryAttemptsForType,
        getRetryAttemptsForType: getRetryAttemptsForType,
        setFragmentRetryInterval: setFragmentRetryInterval,
        getFragmentRetryInterval: getFragmentRetryInterval,
        setManifestRetryInterval: setManifestRetryInterval,
        getManifestRetryInterval: getManifestRetryInterval,
        setRetryIntervalForType: setRetryIntervalForType,
        getRetryIntervalForType: getRetryIntervalForType,
        setWallclockTimeUpdateInterval: setWallclockTimeUpdateInterval,
        getWallclockTimeUpdateInterval: getWallclockTimeUpdateInterval,
        setScheduleWhilePaused: setScheduleWhilePaused,
        getScheduleWhilePaused: getScheduleWhilePaused,
        getUseSuggestedPresentationDelay: getUseSuggestedPresentationDelay,
        setUseSuggestedPresentationDelay: setUseSuggestedPresentationDelay,
        setLiveDelayFragmentCount: setLiveDelayFragmentCount,
        getLiveDelayFragmentCount: getLiveDelayFragmentCount,
        getLiveDelay: getLiveDelay,
        setLiveDelay: setLiveDelay,
        setUseManifestDateHeaderTimeSource: setUseManifestDateHeaderTimeSource,
        getUseManifestDateHeaderTimeSource: getUseManifestDateHeaderTimeSource,
        setUTCTimingSources: setUTCTimingSources,
        getUTCTimingSources: getUTCTimingSources,
        setXHRWithCredentialsForType: setXHRWithCredentialsForType,
        getXHRWithCredentialsForType: getXHRWithCredentialsForType,
        setFastSwitchEnabled: setFastSwitchEnabled,
        getFastSwitchEnabled: getFastSwitchEnabled,
        setMovingAverageMethod: setMovingAverageMethod,
        getMovingAverageMethod: getMovingAverageMethod,
        reset: reset
    };

    setup();

    return instance;
}

//TODO see if you can move this and not export and just getter to get default value.
MediaPlayerModel.__dashjs_factory_name = 'MediaPlayerModel';
let factory = FactoryMaker.getSingletonFactory(MediaPlayerModel);
factory.DEFAULT_UTC_TIMING_SOURCE = DEFAULT_UTC_TIMING_SOURCE;
FactoryMaker.updateSingletonFactory(MediaPlayerModel.__dashjs_factory_name, factory);
export default factory;<|MERGE_RESOLUTION|>--- conflicted
+++ resolved
@@ -275,21 +275,20 @@
         return longFormContentDurationThreshold;
     }
 
-<<<<<<< HEAD
     function setSegmentOverlapToleranceTime(value) {
         segmentOverlapToleranceTime = value;
     }
 
     function getSegmentOverlapToleranceTime() {
         return segmentOverlapToleranceTime;
-=======
+    }
+
     function setCacheLoadThresholdForType(type, value) {
         cacheLoadThresholds[type] = value;
     }
 
     function getCacheLoadThresholdForType(type) {
         return cacheLoadThresholds[type];
->>>>>>> e0536f28
     }
 
     function setBufferToKeep(value) {
@@ -509,13 +508,10 @@
         getBufferTimeAtTopQualityLongForm: getBufferTimeAtTopQualityLongForm,
         setLongFormContentDurationThreshold: setLongFormContentDurationThreshold,
         getLongFormContentDurationThreshold: getLongFormContentDurationThreshold,
-<<<<<<< HEAD
         setSegmentOverlapToleranceTime: setSegmentOverlapToleranceTime,
         getSegmentOverlapToleranceTime: getSegmentOverlapToleranceTime,
-=======
         getCacheLoadThresholdForType: getCacheLoadThresholdForType,
         setCacheLoadThresholdForType: setCacheLoadThresholdForType,
->>>>>>> e0536f28
         setBufferToKeep: setBufferToKeep,
         getBufferToKeep: getBufferToKeep,
         setBufferAheadToKeep: setBufferAheadToKeep,
