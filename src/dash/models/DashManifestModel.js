/**
 * The copyright in this software is being made available under the BSD License,
 * included below. This software may be subject to other third party and contributor
 * rights, including patent rights, and no such rights are granted under this license.
 *
 * Copyright (c) 2013, Dash Industry Forum.
 * All rights reserved.
 *
 * Redistribution and use in source and binary forms, with or without modification,
 * are permitted provided that the following conditions are met:
 *  * Redistributions of source code must retain the above copyright notice, this
 *  list of conditions and the following disclaimer.
 *  * Redistributions in binary form must reproduce the above copyright notice,
 *  this list of conditions and the following disclaimer in the documentation and/or
 *  other materials provided with the distribution.
 *  * Neither the name of Dash Industry Forum nor the names of its
 *  contributors may be used to endorse or promote products derived from this software
 *  without specific prior written permission.
 *
 *  THIS SOFTWARE IS PROVIDED BY THE COPYRIGHT HOLDERS AND CONTRIBUTORS AS IS AND ANY
 *  EXPRESS OR IMPLIED WARRANTIES, INCLUDING, BUT NOT LIMITED TO, THE IMPLIED
 *  WARRANTIES OF MERCHANTABILITY AND FITNESS FOR A PARTICULAR PURPOSE ARE DISCLAIMED.
 *  IN NO EVENT SHALL THE COPYRIGHT HOLDER OR CONTRIBUTORS BE LIABLE FOR ANY DIRECT,
 *  INDIRECT, INCIDENTAL, SPECIAL, EXEMPLARY, OR CONSEQUENTIAL DAMAGES (INCLUDING, BUT
 *  NOT LIMITED TO, PROCUREMENT OF SUBSTITUTE GOODS OR SERVICES; LOSS OF USE, DATA, OR
 *  PROFITS; OR BUSINESS INTERRUPTION) HOWEVER CAUSED AND ON ANY THEORY OF LIABILITY,
 *  WHETHER IN CONTRACT, STRICT LIABILITY, OR TORT (INCLUDING NEGLIGENCE OR OTHERWISE)
 *  ARISING IN ANY WAY OUT OF THE USE OF THIS SOFTWARE, EVEN IF ADVISED OF THE
 *  POSSIBILITY OF SUCH DAMAGE.
 */
import Constants from '../../streaming/constants/Constants';
import DashConstants from '../constants/DashConstants';
import Representation from '../vo/Representation';
import AdaptationSet from '../vo/AdaptationSet';
import Period from '../vo/Period';
import Mpd from '../vo/Mpd';
import UTCTiming from '../vo/UTCTiming';
import Event from '../vo/Event';
import BaseURL from '../vo/BaseURL';
import EventStream from '../vo/EventStream';
import ObjectUtils from '../../streaming/utils/ObjectUtils';
import URLUtils from '../../streaming/utils/URLUtils';
import FactoryMaker from '../../core/FactoryMaker';

function DashManifestModel(config) {

    config = config || {};
    let instance;
    const context = this.context;

    const urlUtils = URLUtils(context).getInstance();
    const mediaController = config.mediaController;
    const timelineConverter = config.timelineConverter;
    const adapter = config.adapter;

    const PROFILE_DVB = 'urn:dvb:dash:profile:dvb-dash:2014';
    const isInteger = Number.isInteger || function (value) {
        return typeof value === 'number' &&
            isFinite(value) &&
            Math.floor(value) === value;
    };

    function getIsTypeOf(adaptation, type) {

        let i,
            len,
            representation,
            col,
            mimeTypeRegEx,
            codecs;
        let result = false;
        let found = false;

        if (!adaptation) {
            throw new Error('adaptation is not defined');
        }

        if (!type) {
            throw new Error('type is not defined');
        }

        if (adaptation.hasOwnProperty('ContentComponent_asArray')) {
            col = adaptation.ContentComponent_asArray;
        }

        mimeTypeRegEx = (type !== Constants.TEXT) ? new RegExp(type) : new RegExp('(vtt|ttml)');

        if ((adaptation.Representation_asArray && adaptation.Representation_asArray.length && adaptation.Representation_asArray.length > 0) &&
            (adaptation.Representation_asArray[0].hasOwnProperty(DashConstants.CODECS))) {
            // Just check the start of the codecs string
            codecs = adaptation.Representation_asArray[0].codecs;
            if (codecs.search(Constants.STPP) === 0 || codecs.search(Constants.WVTT) === 0) {
                return type === Constants.FRAGMENTED_TEXT;
            }
        }

        if (col) {
            if (col.length > 1) {
                return (type === Constants.MUXED);
            } else if (col[0] && col[0].contentType === type) {
                result = true;
                found = true;
            }
        }

        if (adaptation.hasOwnProperty(DashConstants.MIME_TYPE)) {
            result = mimeTypeRegEx.test(adaptation.mimeType);
            found = true;
        }

        // couldn't find on adaptationset, so check a representation
        if (!found) {
            i = 0;
            len = adaptation.Representation_asArray && adaptation.Representation_asArray.length ? adaptation.Representation_asArray.length : 0;
            while (!found && i < len) {
                representation = adaptation.Representation_asArray[i];

                if (representation.hasOwnProperty(DashConstants.MIME_TYPE)) {
                    result = mimeTypeRegEx.test(representation.mimeType);
                    found = true;
                }

                i++;
            }
        }

        return result;
    }

    function getIsAudio(adaptation) {
        return getIsTypeOf(adaptation, Constants.AUDIO);
    }

    function getIsVideo(adaptation) {
        return getIsTypeOf(adaptation, Constants.VIDEO);
    }

    function getIsFragmentedText(adaptation) {
        return getIsTypeOf(adaptation, Constants.FRAGMENTED_TEXT);
    }

    function getIsText(adaptation) {
        return getIsTypeOf(adaptation, Constants.TEXT);
    }

    function getIsMuxed(adaptation) {
        return getIsTypeOf(adaptation, Constants.MUXED);
    }

    function getIsImage(adaptation) {
        return getIsTypeOf(adaptation, Constants.IMAGE);
    }

    function getIsTextTrack(type) {
        return (type === 'text/vtt' || type === 'application/ttml+xml');
    }

    function getLanguageForAdaptation(adaptation) {
        let lang = '';

        if (adaptation && adaptation.hasOwnProperty(DashConstants.LANG)) {
            //Filter out any other characters not allowed according to RFC5646
            lang = adaptation.lang.replace(/[^A-Za-z0-9-]/g, '');
        }

        return lang;
    }

    function getViewpointForAdaptation(adaptation) {
        return adaptation && adaptation.hasOwnProperty(DashConstants.VIEWPOINT) ? adaptation.Viewpoint : null;
    }

    function getRolesForAdaptation(adaptation) {
        return adaptation && adaptation.hasOwnProperty(DashConstants.ROLE_ASARRAY) ? adaptation.Role_asArray : [];
    }

    function getAccessibilityForAdaptation(adaptation) {
        return adaptation && adaptation.hasOwnProperty(DashConstants.ACCESSIBILITY_ASARRAY) ? adaptation.Accessibility_asArray : [];
    }

    function getAudioChannelConfigurationForAdaptation(adaptation) {
        return adaptation && adaptation.hasOwnProperty(DashConstants.AUDIOCHANNELCONFIGURATION_ASARRAY) ? adaptation.AudioChannelConfiguration_asArray : [];
    }

    function getIsMain(adaptation) {
        return getRolesForAdaptation(adaptation).filter(function (role) {
            return role.value === DashConstants.MAIN;
        })[0];
    }

    function getRepresentationSortFunction() {
        return (a, b) => a.bandwidth - b.bandwidth;
    }

    function processAdaptation(realAdaptation) {
        if (realAdaptation && realAdaptation.Representation_asArray !== undefined && realAdaptation.Representation_asArray !== null) {
            realAdaptation.Representation_asArray.sort(getRepresentationSortFunction());
        }

        return realAdaptation;
    }

    function getAdaptationForId(id, manifest, periodIndex) {
        const realAdaptations = manifest && manifest.Period_asArray && isInteger(periodIndex) ? manifest.Period_asArray[periodIndex] ? manifest.Period_asArray[periodIndex].AdaptationSet_asArray : [] : [];
        let i,
            len;

        for (i = 0, len = realAdaptations.length; i < len; i++) {
            if (realAdaptations[i].hasOwnProperty(DashConstants.ID) && realAdaptations[i].id === id) {
                return realAdaptations[i];
            }
        }

        return null;
    }

    function getAdaptationForIndex(index, manifest, periodIndex) {
        const realAdaptations = manifest && manifest.Period_asArray && isInteger(periodIndex) ? manifest.Period_asArray[periodIndex] ? manifest.Period_asArray[periodIndex].AdaptationSet_asArray : null : null;
        if (realAdaptations && isInteger(index)) {
            return realAdaptations[index];
        } else {
            return null;
        }
    }

    function getIndexForAdaptation(realAdaptation, manifest, periodIndex) {
        const realAdaptations = manifest && manifest.Period_asArray && isInteger(periodIndex) ? manifest.Period_asArray[periodIndex] ? manifest.Period_asArray[periodIndex].AdaptationSet_asArray : [] : [];
        const len = realAdaptations.length;

        if (realAdaptation) {
            for (let i = 0; i < len; i++) {
                let objectUtils = ObjectUtils(context).getInstance();
                if (objectUtils.areEqual(realAdaptations[i], realAdaptation)) {
                    return i;
                }
            }
        }

        return -1;
    }

    function getAdaptationsForType(manifest, periodIndex, type) {
        const realAdaptationSet = manifest && manifest.Period_asArray && isInteger(periodIndex) ? manifest.Period_asArray[periodIndex] ? manifest.Period_asArray[periodIndex].AdaptationSet_asArray : [] : [];
        let i,
            len;
        const adaptations = [];

        for (i = 0, len = realAdaptationSet.length; i < len; i++) {
            if (getIsTypeOf(realAdaptationSet[i], type)) {
                adaptations.push(processAdaptation(realAdaptationSet[i]));
            }
        }

        return adaptations;
    }

    function getAdaptationForType(manifest, periodIndex, type, streamInfo) {
        const adaptations = getAdaptationsForType(manifest, periodIndex, type);

        if (!adaptations || adaptations.length === 0) return null;

        if (adaptations.length > 1 && streamInfo) {
            const currentTrack = mediaController.getCurrentTrackFor(type, streamInfo);
            const allMediaInfoForType = adapter.getAllMediaInfoForType(streamInfo, type);

            if (currentTrack) {
                for (let i = 0, ln = adaptations.length; i < ln; i++) {
                    if (mediaController.isTracksEqual(currentTrack, allMediaInfoForType[i])) {
                        return adaptations[i];
                    }
                }
            }

            for (let i = 0, ln = adaptations.length; i < ln; i++) {
                if (getIsMain(adaptations[i])) {
                    return adaptations[i];
                }
            }
        }

        return adaptations[0];
    }

    function getCodec(adaptation, representationId, addResolutionInfo) {
        if (adaptation && adaptation.Representation_asArray && adaptation.Representation_asArray.length > 0) {
            const representation = isInteger(representationId) && representationId >= 0 && representationId < adaptation.Representation_asArray.length ?
                adaptation.Representation_asArray[representationId] : adaptation.Representation_asArray[0];
            let codec = representation.mimeType + ';codecs="' + representation.codecs + '"';
            if (addResolutionInfo && representation.width !== undefined) {
                codec += ';width="' + representation.width + '";height="' + representation.height + '"';
            }
            return codec;
        }

        return null;
    }

    function getMimeType(adaptation) {
        return adaptation && adaptation.Representation_asArray && adaptation.Representation_asArray.length > 0 ? adaptation.Representation_asArray[0].mimeType : null;
    }

    function getKID(adaptation) {
        if (!adaptation || !adaptation.hasOwnProperty(DashConstants.CENC_DEFAULT_KID)) {
            return null;
        }
        return adaptation[DashConstants.CENC_DEFAULT_KID];
    }

    function getContentProtectionData(adaptation) {
        if (!adaptation || !adaptation.hasOwnProperty(DashConstants.CONTENTPROTECTION_ASARRAY) || adaptation.ContentProtection_asArray.length === 0) {
            return null;
        }
        return adaptation.ContentProtection_asArray;
    }

    function getIsDynamic(manifest) {
        let isDynamic = false;
        if (manifest && manifest.hasOwnProperty('type')) {
            isDynamic = (manifest.type === DashConstants.DYNAMIC);
        }
        return isDynamic;
    }

    function hasProfile(manifest, profile) {
        let has = false;

        if (manifest && manifest.profiles && manifest.profiles.length > 0) {
            has = (manifest.profiles.indexOf(profile) !== -1);
        }

        return has;
    }

    function getIsDVB(manifest) {
        return hasProfile(manifest, PROFILE_DVB);
    }

    function getDuration(manifest) {
        let mpdDuration;
        //@mediaPresentationDuration specifies the duration of the entire Media Presentation.
        //If the attribute is not present, the duration of the Media Presentation is unknown.
        if (manifest && manifest.hasOwnProperty(DashConstants.MEDIA_PRESENTATION_DURATION)) {
            mpdDuration = manifest.mediaPresentationDuration;
        } else {
            mpdDuration = Number.MAX_SAFE_INTEGER || Number.MAX_VALUE;
        }

        return mpdDuration;
    }

    function getBandwidth(representation) {
        return representation && representation.bandwidth ? representation.bandwidth : NaN;
    }

    function getManifestUpdatePeriod(manifest, latencyOfLastUpdate = 0) {
        let delay = NaN;
        if (manifest && manifest.hasOwnProperty(DashConstants.MINIMUM_UPDATE_PERIOD)) {
            delay = manifest.minimumUpdatePeriod;
        }
        return isNaN(delay) ? delay : Math.max(delay - latencyOfLastUpdate, 1);
    }

    function getRepresentationCount(adaptation) {
        return adaptation && adaptation.Representation_asArray && adaptation.Representation_asArray.length ? adaptation.Representation_asArray.length : 0;
    }

    function getBitrateListForAdaptation(realAdaptation) {
        if (!realAdaptation || !realAdaptation.Representation_asArray || !realAdaptation.Representation_asArray.length) return null;

        const processedRealAdaptation = processAdaptation(realAdaptation);
        const realRepresentations = processedRealAdaptation.Representation_asArray;

        return realRepresentations.map((realRepresentation) => {
            return {
                bandwidth: realRepresentation.bandwidth,
                width: realRepresentation.width || 0,
                height: realRepresentation.height || 0,
                scanType: realRepresentation.scanType || null
            };
        });
    }

    function getEssentialPropertiesForRepresentation(realRepresentation) {
        if (!realRepresentation || ! realRepresentation.EssentialProperty_asArray || !realRepresentation.EssentialProperty_asArray.length) return null;

        return realRepresentation.EssentialProperty_asArray.map( (prop) => {
            return {
                schemeIdUri: prop.schemeIdUri,
                value: prop.value
            };
        });
    }

    function getRepresentationFor(index, adaptation) {
        return adaptation && adaptation.Representation_asArray && adaptation.Representation_asArray.length > 0 &&
            isInteger(index) ? adaptation.Representation_asArray[index] : null;
    }

<<<<<<< HEAD
    function getRepresentationsForAdaptation(voAdaptation) {
        const voRepresentations = [];
        let voRepresentation,
            initialization,
            segmentInfo,
            processedRealAdaptation,
            realRepresentation,
            i,
            s,
            baseUrl;

=======
    function getRealAdaptationFor(voAdaptation) {
>>>>>>> bb83bc7f
        if (voAdaptation && voAdaptation.period && isInteger(voAdaptation.period.index)) {
            const periodArray = voAdaptation.period.mpd.manifest.Period_asArray[voAdaptation.period.index];
            if (periodArray && periodArray.AdaptationSet_asArray && isInteger(voAdaptation.index)) {
                return processAdaptation(periodArray.AdaptationSet_asArray[voAdaptation.index]);
            }
        }
    }

    function isLastRepeatAttributeValid(segmentTimeline) {
        let s = segmentTimeline.S_asArray[segmentTimeline.S_asArray.length - 1];
        return !s.hasOwnProperty('r') || s.r >= 0;
    }

    function getUseCalculatedLiveEdgeTimeForAdaptation(voAdaptation) {
        let realRepresentation = getRealAdaptationFor(voAdaptation).Representation_asArray[0];
        let segmentInfo;
        if (realRepresentation.hasOwnProperty(DashConstants.SEGMENT_LIST)) {
            segmentInfo = realRepresentation.SegmentList;
            return segmentInfo.hasOwnProperty(DashConstants.SEGMENT_TIMELINE) ?
                isLastRepeatAttributeValid(segmentInfo.SegmentTimeline) :
                true;
        } else if (realRepresentation.hasOwnProperty(DashConstants.SEGMENT_TEMPLATE)) {
            segmentInfo = realRepresentation.SegmentTemplate;
            if (segmentInfo.hasOwnProperty(DashConstants.SEGMENT_TIMELINE)) {
                return isLastRepeatAttributeValid(segmentInfo.SegmentTimeline);
            }

            // TODO: To be removed. We should get just the baseUrl elements that affects to the representations
            // that we are processing
            const baseUrls = getBaseURLsFromElement(voAdaptation.period.mpd.manifest);
            if (baseUrls) {
                baseUrl = baseUrls[0];
            }
        }

        return false;
    }

    function getRepresentationsForAdaptation(voAdaptation) {
        const voRepresentations = [];
        const processedRealAdaptation = getRealAdaptationFor(voAdaptation);
        let segmentInfo;

        if (processedRealAdaptation && processedRealAdaptation.Representation_asArray) {
            for (let i = 0, len = processedRealAdaptation.Representation_asArray.length; i < len; ++i) {
                const realRepresentation = processedRealAdaptation.Representation_asArray[i];
                const voRepresentation = new Representation();
                voRepresentation.index = i;
                voRepresentation.adaptation = voAdaptation;

                if (realRepresentation.hasOwnProperty(DashConstants.ID)) {
                    voRepresentation.id = realRepresentation.id;
                }
                if (realRepresentation.hasOwnProperty(DashConstants.CODECS)) {
                    voRepresentation.codecs = realRepresentation.codecs;
                }
                if (realRepresentation.hasOwnProperty(DashConstants.CODEC_PRIVATE_DATA)) {
                    voRepresentation.codecPrivateData = realRepresentation.codecPrivateData;
                }
                if (realRepresentation.hasOwnProperty(DashConstants.BANDWITH)) {
                    voRepresentation.bandwidth = realRepresentation.bandwidth;
                }
                if (realRepresentation.hasOwnProperty(DashConstants.WIDTH)) {
                    voRepresentation.width = realRepresentation.width;
                }
                if (realRepresentation.hasOwnProperty(DashConstants.HEIGHT)) {
                    voRepresentation.height = realRepresentation.height;
                }
                if (realRepresentation.hasOwnProperty(DashConstants.SCAN_TYPE)) {
                    voRepresentation.scanType = realRepresentation.scanType;
                }
                if (realRepresentation.hasOwnProperty(DashConstants.MAX_PLAYOUT_RATE)) {
                    voRepresentation.maxPlayoutRate = realRepresentation.maxPlayoutRate;
                }

                if (realRepresentation.hasOwnProperty(DashConstants.SEGMENT_BASE)) {
                    segmentInfo = realRepresentation.SegmentBase;
                    voRepresentation.segmentInfoType = DashConstants.SEGMENT_BASE;
                } else if (realRepresentation.hasOwnProperty(DashConstants.SEGMENT_LIST)) {
                    segmentInfo = realRepresentation.SegmentList;

                    if (segmentInfo.hasOwnProperty(DashConstants.SEGMENT_TIMELINE)) {
                        voRepresentation.segmentInfoType = DashConstants.SEGMENT_TIMELINE;
                        voRepresentation.useCalculatedLiveEdgeTime = isLastRepeatAttributeValid(segmentInfo.SegmentTimeline);
                    } else {
                        voRepresentation.segmentInfoType = DashConstants.SEGMENT_LIST;
                        voRepresentation.useCalculatedLiveEdgeTime = true;
                    }
                } else if (realRepresentation.hasOwnProperty(DashConstants.SEGMENT_TEMPLATE)) {
                    segmentInfo = realRepresentation.SegmentTemplate;

                    if (segmentInfo.hasOwnProperty(DashConstants.SEGMENT_TIMELINE)) {
                        voRepresentation.segmentInfoType = DashConstants.SEGMENT_TIMELINE;
                        voRepresentation.useCalculatedLiveEdgeTime = isLastRepeatAttributeValid(segmentInfo.SegmentTimeline);
                    } else {
                        voRepresentation.segmentInfoType = DashConstants.SEGMENT_TEMPLATE;
                    }

                    if (segmentInfo.hasOwnProperty(DashConstants.INITIALIZATION_MINUS)) {
                        voRepresentation.initialization = segmentInfo.initialization.split('$Bandwidth$')
                            .join(realRepresentation.bandwidth).split('$RepresentationID$').join(realRepresentation.id);
                    }
                } else {
                    voRepresentation.segmentInfoType = DashConstants.BASE_URL;
                }

                voRepresentation.essentialProperties = getEssentialPropertiesForRepresentation(realRepresentation);

                if (segmentInfo) {
                    if (segmentInfo.hasOwnProperty(DashConstants.INITIALIZATION)) {
                        let initialization = segmentInfo.Initialization;

                        if (initialization.hasOwnProperty(DashConstants.SOURCE_URL)) {
                            voRepresentation.initialization = initialization.sourceURL;
                        } else if (initialization.hasOwnProperty(DashConstants.RANGE)) {
                            voRepresentation.range = initialization.range;
                            // initialization source url will be determined from
                            // BaseURL when resolved at load time.
                        }
                    } else if (realRepresentation.hasOwnProperty(DashConstants.MIME_TYPE) && getIsTextTrack(realRepresentation.mimeType)) {
                        voRepresentation.range = 0;
                    }

                    if (segmentInfo.hasOwnProperty(DashConstants.TIMESCALE)) {
                        voRepresentation.timescale = segmentInfo.timescale;
                    }
                    if (segmentInfo.hasOwnProperty(DashConstants.DURATION)) {
                        // TODO according to the spec @maxSegmentDuration specifies the maximum duration of any Segment in any Representation in the Media Presentation
                        // It is also said that for a SegmentTimeline any @d value shall not exceed the value of MPD@maxSegmentDuration, but nothing is said about
                        // SegmentTemplate @duration attribute. We need to find out if @maxSegmentDuration should be used instead of calculated duration if the the duration
                        // exceeds @maxSegmentDuration
                        //representation.segmentDuration = Math.min(segmentInfo.duration / representation.timescale, adaptation.period.mpd.maxSegmentDuration);
                        voRepresentation.segmentDuration = segmentInfo.duration / voRepresentation.timescale;
                    }
                    if (segmentInfo.hasOwnProperty(DashConstants.MEDIA)) {
                        voRepresentation.media = segmentInfo.media;
                    }
                    if (segmentInfo.hasOwnProperty(DashConstants.START_NUMBER)) {
                        voRepresentation.startNumber = segmentInfo.startNumber;
                    }
                    if (segmentInfo.hasOwnProperty(DashConstants.INDEX_RANGE)) {
                        voRepresentation.indexRange = segmentInfo.indexRange;
                    }
                    if (segmentInfo.hasOwnProperty(DashConstants.PRESENTATION_TIME_OFFSET)) {
                        voRepresentation.presentationTimeOffset = segmentInfo.presentationTimeOffset / voRepresentation.timescale;
                    }
                    if (segmentInfo.hasOwnProperty(DashConstants.AVAILABILITY_TIME_OFFSET)) {
                        voRepresentation.availabilityTimeOffset = segmentInfo.availabilityTimeOffset;
                    } else if (baseUrl && baseUrl.availabilityTimeOffset !== undefined) {
                        voRepresentation.availabilityTimeOffset = baseUrl.availabilityTimeOffset;
                    }
                    if (segmentInfo.hasOwnProperty(DashConstants.AVAILABILITY_TIME_COMPLETE)) {
                        voRepresentation.availabilityTimeComplete = segmentInfo.availabilityTimeComplete !== 'false';
                    } else if (baseUrl && baseUrl.availabilityTimeComplete !== undefined) {
                        voRepresentation.availabilityTimeComplete = baseUrl.availabilityTimeComplete;
                    }
                }

                voRepresentation.MSETimeOffset = timelineConverter.calcMSETimeOffset(voRepresentation);
                voRepresentation.path = [voAdaptation.period.index, voAdaptation.index, i];
                voRepresentations.push(voRepresentation);
            }
        }

        return voRepresentations;
    }

    function getAdaptationsForPeriod(voPeriod) {
        const realPeriod = voPeriod && isInteger(voPeriod.index) ? voPeriod.mpd.manifest.Period_asArray[voPeriod.index] : null;
        const voAdaptations = [];
        let voAdaptationSet,
            realAdaptationSet,
            i;

        if (realPeriod && realPeriod.AdaptationSet_asArray) {
            for (i = 0; i < realPeriod.AdaptationSet_asArray.length; i++) {
                realAdaptationSet = realPeriod.AdaptationSet_asArray[i];
                voAdaptationSet = new AdaptationSet();
                if (realAdaptationSet.hasOwnProperty(DashConstants.ID)) {
                    voAdaptationSet.id = realAdaptationSet.id;
                }
                voAdaptationSet.index = i;
                voAdaptationSet.period = voPeriod;

                if (getIsMuxed(realAdaptationSet)) {
                    voAdaptationSet.type = Constants.MUXED;
                } else if (getIsAudio(realAdaptationSet)) {
                    voAdaptationSet.type = Constants.AUDIO;
                } else if (getIsVideo(realAdaptationSet)) {
                    voAdaptationSet.type = Constants.VIDEO;
                } else if (getIsFragmentedText(realAdaptationSet)) {
                    voAdaptationSet.type = Constants.FRAGMENTED_TEXT;
                } else if (getIsImage(realAdaptationSet)) {
                    voAdaptationSet.type = Constants.IMAGE;
                }else {
                    voAdaptationSet.type = Constants.TEXT;
                }
                voAdaptations.push(voAdaptationSet);
            }
        }

        return voAdaptations;
    }

    function getRegularPeriods(mpd) {
        const isDynamic = mpd ? getIsDynamic(mpd.manifest) : false;
        const voPeriods = [];
        let realPeriod1 = null;
        let realPeriod = null;
        let voPeriod1 = null;
        let voPeriod = null;
        let len,
            i;

        for (i = 0, len = mpd && mpd.manifest && mpd.manifest.Period_asArray ? mpd.manifest.Period_asArray.length : 0; i < len; i++) {
            realPeriod = mpd.manifest.Period_asArray[i];

            // If the attribute @start is present in the Period, then the
            // Period is a regular Period and the PeriodStart is equal
            // to the value of this attribute.
            if (realPeriod.hasOwnProperty(DashConstants.START)) {
                voPeriod = new Period();
                voPeriod.start = realPeriod.start;
            }
            // If the @start attribute is absent, but the previous Period
            // element contains a @duration attribute then then this new
            // Period is also a regular Period. The start time of the new
            // Period PeriodStart is the sum of the start time of the previous
            // Period PeriodStart and the value of the attribute @duration
            // of the previous Period.
            else if (realPeriod1 !== null && realPeriod.hasOwnProperty(DashConstants.DURATION) && voPeriod1 !== null) {
                voPeriod = new Period();
                voPeriod.start = parseFloat((voPeriod1.start + voPeriod1.duration).toFixed(5));
                voPeriod.duration = realPeriod.duration;
            }
            // If (i) @start attribute is absent, and (ii) the Period element
            // is the first in the MPD, and (iii) the MPD@type is 'static',
            // then the PeriodStart time shall be set to zero.
            else if (i === 0 && !isDynamic) {
                voPeriod = new Period();
                voPeriod.start = 0;
            }

            // The Period extends until the PeriodStart of the next Period.
            // The difference between the PeriodStart time of a Period and
            // the PeriodStart time of the following Period.
            if (voPeriod1 !== null && isNaN(voPeriod1.duration)) {
                voPeriod1.duration = parseFloat((voPeriod.start - voPeriod1.start).toFixed(5));
            }

            if (voPeriod !== null) {
                voPeriod.id = getPeriodId(realPeriod, i);
            }

            if (voPeriod !== null && realPeriod.hasOwnProperty(DashConstants.DURATION)) {
                voPeriod.duration = realPeriod.duration;
            }

            if (voPeriod !== null) {
                voPeriod.index = i;
                voPeriod.mpd = mpd;
                voPeriods.push(voPeriod);
                realPeriod1 = realPeriod;
                voPeriod1 = voPeriod;
            }

            realPeriod = null;
            voPeriod = null;
        }

        if (voPeriods.length === 0) {
            return voPeriods;
        }

        // The last Period extends until the end of the Media Presentation.
        // The difference between the PeriodStart time of the last Period
        // and the mpd duration
        if (voPeriod1 !== null && isNaN(voPeriod1.duration)) {
            voPeriod1.duration = parseFloat((getEndTimeForLastPeriod(voPeriod1) - voPeriod1.start).toFixed(5));
        }

        return voPeriods;
    }

    function getPeriodId(realPeriod, i) {
        if (!realPeriod) {
            throw new Error('Period cannot be null or undefined');
        }

        let id = Period.DEFAULT_ID + '_' + i;

        if (realPeriod.hasOwnProperty(DashConstants.ID) && realPeriod.id.length > 0 && realPeriod.id !== '__proto__') {
            id = realPeriod.id;
        }

        return id;
    }

    function getMpd(manifest) {
        const mpd = new Mpd();

        if (manifest) {
            mpd.manifest = manifest;

            if (manifest.hasOwnProperty(DashConstants.AVAILABILITY_START_TIME)) {
                mpd.availabilityStartTime = new Date(manifest.availabilityStartTime.getTime());
            } else {
                mpd.availabilityStartTime = new Date(manifest.loadedTime.getTime());
            }

            if (manifest.hasOwnProperty(DashConstants.AVAILABILITY_END_TIME)) {
                mpd.availabilityEndTime = new Date(manifest.availabilityEndTime.getTime());
            }

            if (manifest.hasOwnProperty(DashConstants.MINIMUM_UPDATE_PERIOD)) {
                mpd.minimumUpdatePeriod = manifest.minimumUpdatePeriod;
            }

            if (manifest.hasOwnProperty(DashConstants.MEDIA_PRESENTATION_DURATION)) {
                mpd.mediaPresentationDuration = manifest.mediaPresentationDuration;
            }

            if (manifest.hasOwnProperty(Constants.SUGGESTED_PRESENTATION_DELAY)) {
                mpd.suggestedPresentationDelay = manifest.suggestedPresentationDelay;
            }

            if (manifest.hasOwnProperty(DashConstants.TIMESHIFT_BUFFER_DEPTH)) {
                mpd.timeShiftBufferDepth = manifest.timeShiftBufferDepth;
            }

            if (manifest.hasOwnProperty(DashConstants.MAX_SEGMENT_DURATION)) {
                mpd.maxSegmentDuration = manifest.maxSegmentDuration;
            }
        }

        return mpd;
    }


    function getEndTimeForLastPeriod(voPeriod) {
        const isDynamic = getIsDynamic(voPeriod.mpd.manifest);

        let periodEnd;
        if (voPeriod.mpd.manifest.mediaPresentationDuration) {
            periodEnd = voPeriod.mpd.manifest.mediaPresentationDuration;
        } else if (voPeriod.duration) {
            periodEnd = voPeriod.duration;
        } else if (isDynamic) {
            periodEnd = Number.POSITIVE_INFINITY;
        } else {
            throw new Error('Must have @mediaPresentationDuratio on MPD or an explicit @duration on the last period.');
        }

        return periodEnd;
    }

    function getEventsForPeriod(period) {
        const manifest = period && period.mpd && period.mpd.manifest ? period.mpd.manifest : null;
        const periodArray = manifest ? manifest.Period_asArray : null;
        const eventStreams = periodArray && period && isInteger(period.index) ? periodArray[period.index].EventStream_asArray : null;
        const events = [];
        let i,
            j;

        if (eventStreams) {
            for (i = 0; i < eventStreams.length; i++) {
                const eventStream = new EventStream();
                eventStream.period = period;
                eventStream.timescale = 1;

                if (eventStreams[i].hasOwnProperty(Constants.SCHEME_ID_URI)) {
                    eventStream.schemeIdUri = eventStreams[i].schemeIdUri;
                } else {
                    throw new Error('Invalid EventStream. SchemeIdUri has to be set');
                }
                if (eventStreams[i].hasOwnProperty(DashConstants.TIMESCALE)) {
                    eventStream.timescale = eventStreams[i].timescale;
                }
                if (eventStreams[i].hasOwnProperty(DashConstants.VALUE)) {
                    eventStream.value = eventStreams[i].value;
                }
                for (j = 0; j < eventStreams[i].Event_asArray.length; j++) {
                    const event = new Event();
                    event.presentationTime = 0;
                    event.eventStream = eventStream;

                    if (eventStreams[i].Event_asArray[j].hasOwnProperty(DashConstants.PRESENTATION_TIME)) {
                        event.presentationTime = eventStreams[i].Event_asArray[j].presentationTime;
                    }
                    if (eventStreams[i].Event_asArray[j].hasOwnProperty(DashConstants.DURATION)) {
                        event.duration = eventStreams[i].Event_asArray[j].duration;
                    }
                    if (eventStreams[i].Event_asArray[j].hasOwnProperty(DashConstants.ID)) {
                        event.id = eventStreams[i].Event_asArray[j].id;
                    }
                    events.push(event);
                }
            }
        }

        return events;
    }

    function getEventStreams(inbandStreams, representation) {
        const eventStreams = [];
        let i;

        if (!inbandStreams) return eventStreams;

        for (i = 0; i < inbandStreams.length; i++) {
            const eventStream = new EventStream();
            eventStream.timescale = 1;
            eventStream.representation = representation;

            if (inbandStreams[i].hasOwnProperty(Constants.SCHEME_ID_URI)) {
                eventStream.schemeIdUri = inbandStreams[i].schemeIdUri;
            } else {
                throw new Error('Invalid EventStream. SchemeIdUri has to be set');
            }
            if (inbandStreams[i].hasOwnProperty(DashConstants.TIMESCALE)) {
                eventStream.timescale = inbandStreams[i].timescale;
            }
            if (inbandStreams[i].hasOwnProperty(DashConstants.VALUE)) {
                eventStream.value = inbandStreams[i].value;
            }
            eventStreams.push(eventStream);
        }

        return eventStreams;
    }

    function getEventStreamForAdaptationSet(manifest, adaptation) {
        let inbandStreams,
            periodArray,
            adaptationArray;

        if (manifest && manifest.Period_asArray && adaptation && adaptation.period && isInteger(adaptation.period.index)) {
            periodArray = manifest.Period_asArray[adaptation.period.index];
            if (periodArray && periodArray.AdaptationSet_asArray && isInteger(adaptation.index)) {
                adaptationArray = periodArray.AdaptationSet_asArray[adaptation.index];
                if (adaptationArray) {
                    inbandStreams = adaptationArray.InbandEventStream_asArray;
                }
            }
        }

        return getEventStreams(inbandStreams, null);
    }

    function getEventStreamForRepresentation(manifest, representation) {
        let inbandStreams,
            periodArray,
            adaptationArray,
            representationArray;

        if (manifest && manifest.Period_asArray && representation && representation.adaptation && representation.adaptation.period && isInteger(representation.adaptation.period.index)) {
            periodArray = manifest.Period_asArray[representation.adaptation.period.index];
            if (periodArray && periodArray.AdaptationSet_asArray && isInteger(representation.adaptation.index)) {
                adaptationArray = periodArray.AdaptationSet_asArray[representation.adaptation.index];
                if (adaptationArray && adaptationArray.Representation_asArray && isInteger(representation.index)) {
                    representationArray = adaptationArray.Representation_asArray[representation.index];
                    if (representationArray) {
                        inbandStreams = representationArray.InbandEventStream_asArray;
                    }
                }
            }
        }

        return getEventStreams(inbandStreams, representation);
    }

    function getUTCTimingSources(manifest) {
        const isDynamic = getIsDynamic(manifest);
        const hasAST = manifest ? manifest.hasOwnProperty(DashConstants.AVAILABILITY_START_TIME) : false;
        const utcTimingsArray = manifest ? manifest.UTCTiming_asArray : null;
        const utcTimingEntries = [];

        // do not bother synchronizing the clock unless MPD is live,
        // or it is static and has availabilityStartTime attribute
        if ((isDynamic || hasAST)) {
            if (utcTimingsArray) {
                // the order is important here - 23009-1 states that the order
                // in the manifest "indicates relative preference, first having
                // the highest, and the last the lowest priority".
                utcTimingsArray.forEach(function (utcTiming) {
                    const entry = new UTCTiming();

                    if (utcTiming.hasOwnProperty(Constants.SCHEME_ID_URI)) {
                        entry.schemeIdUri = utcTiming.schemeIdUri;
                    } else {
                        // entries of type DescriptorType with no schemeIdUri
                        // are meaningless. let's just ignore this entry and
                        // move on.
                        return;
                    }

                    // this is (incorrectly) interpreted as a number - schema
                    // defines it as a string
                    if (utcTiming.hasOwnProperty(DashConstants.VALUE)) {
                        entry.value = utcTiming.value.toString();
                    } else {
                        // without a value, there's not a lot we can do with
                        // this entry. let's just ignore this one and move on
                        return;
                    }

                    // we're not interested in the optional id or any other
                    // attributes which might be attached to the entry

                    utcTimingEntries.push(entry);
                });
            }
        }

        return utcTimingEntries;
    }

    function getBaseURLsFromElement(node) {
        const baseUrls = [];
        // if node.BaseURL_asArray and node.baseUri are undefined entries
        // will be [undefined] which entries.some will just skip
        const entries = node.BaseURL_asArray || [node.baseUri];
        let earlyReturn = false;

        entries.some(entry => {
            if (entry) {
                const baseUrl = new BaseURL();
                let text = entry.__text || entry;

                if (urlUtils.isRelative(text)) {
                    // it doesn't really make sense to have relative and
                    // absolute URLs at the same level, or multiple
                    // relative URLs at the same level, so assume we are
                    // done from this level of the MPD
                    earlyReturn = true;

                    // deal with the specific case where the MPD@BaseURL
                    // is specified and is relative. when no MPD@BaseURL
                    // entries exist, that case is handled by the
                    // [node.baseUri] in the entries definition.
                    if (node.baseUri) {
                        text = urlUtils.resolve(text, node.baseUri);
                    }
                }

                baseUrl.url = text;

                // serviceLocation is optional, but we need it in order
                // to blacklist correctly. if it's not available, use
                // anything unique since there's no relationship to any
                // other BaseURL and, in theory, the url should be
                // unique so use this instead.
                if (entry.hasOwnProperty(DashConstants.SERVICE_LOCATION) &&
                    entry.serviceLocation.length) {
                    baseUrl.serviceLocation = entry.serviceLocation;
                } else {
                    baseUrl.serviceLocation = text;
                }

                if (entry.hasOwnProperty(DashConstants.DVB_PRIORITY)) {
                    baseUrl.dvb_priority = entry[DashConstants.DVB_PRIORITY];
                }

                if (entry.hasOwnProperty(DashConstants.DVB_WEIGHT)) {
                    baseUrl.dvb_weight = entry[DashConstants.DVB_WEIGHT];
                }

                if (entry.hasOwnProperty(DashConstants.AVAILABILITY_TIME_OFFSET)) {
                    baseUrl.availabilityTimeOffset = entry[DashConstants.AVAILABILITY_TIME_OFFSET];
                }

                if (entry.hasOwnProperty(DashConstants.AVAILABILITY_TIME_COMPLETE)) {
                    baseUrl.availabilityTimeComplete = entry[DashConstants.AVAILABILITY_TIME_COMPLETE] !== 'false';
                }
                /* NOTE: byteRange currently unused
                 */

                baseUrls.push(baseUrl);

                return earlyReturn;
            }
        });

        return baseUrls;
    }

    function getLocation(manifest) {
        if (manifest && manifest.hasOwnProperty(Constants.LOCATION)) {
            // for now, do not support multiple Locations -
            // just set Location to the first Location.
            manifest.Location = manifest.Location_asArray[0];

            return manifest.Location;
        }

        // may well be undefined
        return undefined;
    }

    instance = {
        getIsTypeOf: getIsTypeOf,
        getIsAudio: getIsAudio,
        getIsVideo: getIsVideo,
        getIsText: getIsText,
        getIsMuxed: getIsMuxed,
        getIsTextTrack: getIsTextTrack,
        getIsFragmentedText: getIsFragmentedText,
        getIsImage: getIsImage,
        getIsMain: getIsMain,
        getLanguageForAdaptation: getLanguageForAdaptation,
        getViewpointForAdaptation: getViewpointForAdaptation,
        getRolesForAdaptation: getRolesForAdaptation,
        getAccessibilityForAdaptation: getAccessibilityForAdaptation,
        getAudioChannelConfigurationForAdaptation: getAudioChannelConfigurationForAdaptation,
        getAdaptationForIndex: getAdaptationForIndex,
        getIndexForAdaptation: getIndexForAdaptation,
        getAdaptationForId: getAdaptationForId,
        getAdaptationsForType: getAdaptationsForType,
        getAdaptationForType: getAdaptationForType,
        getCodec: getCodec,
        getMimeType: getMimeType,
        getKID: getKID,
        getContentProtectionData: getContentProtectionData,
        getIsDynamic: getIsDynamic,
        getIsDVB: getIsDVB,
        getDuration: getDuration,
        getBandwidth: getBandwidth,
        getManifestUpdatePeriod: getManifestUpdatePeriod,
        getRepresentationCount: getRepresentationCount,
        getBitrateListForAdaptation: getBitrateListForAdaptation,
        getRepresentationFor: getRepresentationFor,
        getRepresentationsForAdaptation: getRepresentationsForAdaptation,
        getAdaptationsForPeriod: getAdaptationsForPeriod,
        getRegularPeriods: getRegularPeriods,
        getMpd: getMpd,
        getEventsForPeriod: getEventsForPeriod,
        getEventStreamForAdaptationSet: getEventStreamForAdaptationSet,
        getEventStreamForRepresentation: getEventStreamForRepresentation,
        getUTCTimingSources: getUTCTimingSources,
        getBaseURLsFromElement: getBaseURLsFromElement,
        getRepresentationSortFunction: getRepresentationSortFunction,
        getLocation: getLocation,
        getUseCalculatedLiveEdgeTimeForAdaptation: getUseCalculatedLiveEdgeTimeForAdaptation
    };

    return instance;
}

DashManifestModel.__dashjs_factory_name = 'DashManifestModel';
export default FactoryMaker.getSingletonFactory(DashManifestModel);<|MERGE_RESOLUTION|>--- conflicted
+++ resolved
@@ -396,21 +396,7 @@
             isInteger(index) ? adaptation.Representation_asArray[index] : null;
     }
 
-<<<<<<< HEAD
-    function getRepresentationsForAdaptation(voAdaptation) {
-        const voRepresentations = [];
-        let voRepresentation,
-            initialization,
-            segmentInfo,
-            processedRealAdaptation,
-            realRepresentation,
-            i,
-            s,
-            baseUrl;
-
-=======
     function getRealAdaptationFor(voAdaptation) {
->>>>>>> bb83bc7f
         if (voAdaptation && voAdaptation.period && isInteger(voAdaptation.period.index)) {
             const periodArray = voAdaptation.period.mpd.manifest.Period_asArray[voAdaptation.period.index];
             if (periodArray && periodArray.AdaptationSet_asArray && isInteger(voAdaptation.index)) {
@@ -437,13 +423,6 @@
             if (segmentInfo.hasOwnProperty(DashConstants.SEGMENT_TIMELINE)) {
                 return isLastRepeatAttributeValid(segmentInfo.SegmentTimeline);
             }
-
-            // TODO: To be removed. We should get just the baseUrl elements that affects to the representations
-            // that we are processing
-            const baseUrls = getBaseURLsFromElement(voAdaptation.period.mpd.manifest);
-            if (baseUrls) {
-                baseUrl = baseUrls[0];
-            }
         }
 
         return false;
@@ -453,6 +432,16 @@
         const voRepresentations = [];
         const processedRealAdaptation = getRealAdaptationFor(voAdaptation);
         let segmentInfo;
+        let baseUrl;
+
+        // TODO: To be removed. We should get just the baseUrl elements that affects to the representations
+        // that we are processing
+        if (voAdaptation && voAdaptation.period && isInteger(voAdaptation.period.index)) {
+            const baseUrls = getBaseURLsFromElement(voAdaptation.period.mpd.manifest);
+            if (baseUrls) {
+                baseUrl = baseUrls[0];
+            }
+        }
 
         if (processedRealAdaptation && processedRealAdaptation.Representation_asArray) {
             for (let i = 0, len = processedRealAdaptation.Representation_asArray.length; i < len; ++i) {
