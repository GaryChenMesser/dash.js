--- conflicted
+++ resolved
@@ -40,19 +40,18 @@
     let instance;
 
     function getSegmentsFromTimeline(representation, requestedTime, index, availabilityUpperLimit) {
-<<<<<<< HEAD
 
         if (requestedTime === undefined) {
             requestedTime = null;
         }
 
-        var base = representation.adaptation.period.mpd.manifest.Period_asArray[representation.adaptation.period.index].
+        const base = representation.adaptation.period.mpd.manifest.Period_asArray[representation.adaptation.period.index].
             AdaptationSet_asArray[representation.adaptation.index].Representation_asArray[representation.index].SegmentTemplate ||
             representation.adaptation.period.mpd.manifest.Period_asArray[representation.adaptation.period.index].
             AdaptationSet_asArray[representation.adaptation.index].Representation_asArray[representation.index].SegmentList;
-        var timeline = base.SegmentTimeline;
-        var list = base.SegmentURL_asArray;
-        var isAvailableSegmentNumberCalculated = representation.availableSegmentsNumber > 0;
+        const timeline = base.SegmentTimeline;
+        const list = base.SegmentURL_asArray;
+        const isAvailableSegmentNumberCalculated = representation.availableSegmentsNumber > 0;
 
         let maxSegmentsAhead;
         if (availabilityUpperLimit) {
@@ -61,31 +60,13 @@
             maxSegmentsAhead = (index > -1 || requestedTime !== null) ? 10 : Infinity;
         }
 
-        var time = 0;
-        var scaledTime = 0;
-        var availabilityIdx = -1;
-        var segments = [];
-        var requiredMediaTime = null;
-
-        var fragments,
-=======
-        const base = representation.adaptation.period.mpd.manifest.Period_asArray[representation.adaptation.period.index].
-            AdaptationSet_asArray[representation.adaptation.index].Representation_asArray[representation.index].SegmentTemplate ||
-            representation.adaptation.period.mpd.manifest.Period_asArray[representation.adaptation.period.index].
-            AdaptationSet_asArray[representation.adaptation.index].Representation_asArray[representation.index].SegmentList;
-        const timeline = base.SegmentTimeline;
-        const list = base.SegmentURL_asArray;
-        const isAvailableSegmentNumberCalculated = representation.availableSegmentsNumber > 0;
-
-        const maxSegmentsAhead = 10;
         let time = 0;
         let scaledTime = 0;
         let availabilityIdx = -1;
         let segments = [];
-        let isStartSegmentForRequestedTimeFound = false;
+        let requiredMediaTime = null;
 
         let fragments,
->>>>>>> 025cb2d9
             frag,
             i,
             len,
