--- conflicted
+++ resolved
@@ -35,12 +35,8 @@
 
 function ListSegmentsGetter(config, isDynamic) {
 
-<<<<<<< HEAD
+    config = config || {};
     const timelineConverter = config.timelineConverter;
-=======
-    config = config || {};
-    let timelineConverter = config.timelineConverter;
->>>>>>> e2b5e928
 
     let instance;
 
